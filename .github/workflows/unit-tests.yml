--- conflicted
+++ resolved
@@ -2,18 +2,18 @@
 
 on:
   push:
-    branches: [ main ]
+    branches: [main]
     paths:
-      - '.github/workflows/*'
-      - 'src/**'
-      - 'Cargo.*'
+      - ".github/workflows/*"
+      - "src/**"
+      - "Cargo.*"
       - build.rs
   pull_request:
-    branches: [ main ]
+    branches: [main]
     paths:
-      - '.github/workflows/*'
-      - 'src/**'
-      - 'Cargo.*'
+      - ".github/workflows/*"
+      - "src/**"
+      - "Cargo.*"
       - build.rs
 
 env:
@@ -27,13 +27,8 @@
 
     strategy:
       matrix:
-<<<<<<< HEAD
         os: [ubuntu-latest, macos-latest, windows-latest]
-        rust: [1.63.0, stable, beta, nightly]
-=======
-        os: [ubuntu-latest, macos-latest]
         rust: [1.71.0, stable, beta, nightly]
->>>>>>> 5564772b
 
     steps:
       - name: Checkout repository
