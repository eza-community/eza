--- conflicted
+++ resolved
@@ -71,14 +71,10 @@
 
 
 [dependencies]
-<<<<<<< HEAD
 nu-ansi-term = "0.49.0"
-chrono = { version = "0.4.33", default-features = false, features = ["clock"] }
-=======
 ansi-width = "0.1.0"
 ansiterm = { version = "0.12.2", features = ["ansi_colours"] }
 chrono = { version = "0.4.34", default-features = false, features = ["clock"] }
->>>>>>> 1185e0db
 glob = "0.3"
 libc = "0.2"
 locale = "0.2"
