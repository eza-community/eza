--- conflicted
+++ resolved
@@ -22,7 +22,6 @@
 
 
 [dependencies]
-<<<<<<< HEAD
 ansi_term = "0.12"
 datetime = "0.5"
 glob = "0.3"
@@ -37,30 +36,13 @@
 term_grid = "0.1"
 term_size = "0.3"
 unicode-width = "0.1"
-users = "0.11"
 zoneinfo_compiled = "0.5"
-=======
-ansi_term = "0.12.0"
-datetime = "0.4.7"
-env_logger = "0.6.1"
-glob = "0.3.0"
-lazy_static = "1.3.0"
-libc = "0.2.51"
-locale = "0.2.2"
-log = "0.4.6"
-natord = "1.0.9"
-num_cpus = "1.10.0"
-number_prefix = "0.3.0"
-scoped_threadpool = "0.1.9"
-term_grid = "0.1.7"
-term_size = "0.3.1"
-unicode-width = "0.1.5"
-zoneinfo_compiled = "0.4.8"
-os_str_bytes = "2.2.0"
 
 [target.'cfg(unix)'.dependencies]
-users = "0.9.1"
->>>>>>> 7f717c3a
+users = "0.11"
+
+[target.'cfg(windows)'.dependencies]
+os_str_bytes = "3.0"
 
 [dependencies.git2]
 version = "0.13"
