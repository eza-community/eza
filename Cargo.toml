[package]
name = "exa"
version = "0.9.0"
authors = [ "Benjamin Sago <ogham@bsago.me>" ]
build = "build.rs"

description = "A modern replacement for ls"
homepage = "https://the.exa.website/"
repository = "https://github.com/ogham/exa"
documentation = "https://github.com/ogham/exa"

readme = "README.md"
categories = ["command-line-utilities"]
keywords = ["ls", "files", "command-line"]
license = "MIT"
exclude = ["/devtools/*", "/Makefile", "/Vagrantfile", "/screenshots.png"]


[[bin]]
name = "exa"
path = "src/bin/main.rs"
doc = false


[lib]
name = "exa"
path = "src/exa.rs"

[dependencies]
ansi_term = "0.12.0"
datetime = "0.4.7"
env_logger = "0.6.1"
glob = "0.3.0"
lazy_static = "1.3.0"
libc = "0.2.51"
locale = "0.2.2"
log = "0.4.6"
natord = "1.0.9"
num_cpus = "1.10.0"
number_prefix = "0.3.0"
scoped_threadpool = "0.1.9"
term_grid = "0.1.7"
term_size = "0.3.1"
unicode-width = "0.1.5"
users = "0.9.1"
zoneinfo_compiled = "0.4.8"

[dependencies.git2]
version = "0.9.1"
optional = true
default-features = false

[build-dependencies]
datetime = "0.4.7"

[features]
default = [ "git" ]
git = [ "git2" ]
vendored-openssl = ["git2/vendored-openssl"]

[profile.release]
opt-level = 3
debug = false
lto = true
<<<<<<< HEAD
panic = "abort"

[dependencies.git2]
version = "0.6.4"
optional = true
default-features = false

[dependencies.zoneinfo_compiled]
git = "https://github.com/rust-datetime/zoneinfo-compiled.git"

[package.metadata.deb]
license-file = [ "LICENCE" ]
depends = "$auto"
extended-description = """
exa is a replacement for ls written in Rust.
"""
section = "utils"
priority = "optional"
assets = [
    [ "target/release/exa", "/usr/bin/exa", "0755" ],
    [ "contrib/man/exa.1", "/usr/share/man/man1/exa.1", "0644" ],
    [ "contrib/completions.bash", "/etc/bash_completion.d/exa", "0644" ],
]
=======
panic = "abort"
>>>>>>> 5575c22e
<|MERGE_RESOLUTION|>--- conflicted
+++ resolved
@@ -62,16 +62,8 @@
 opt-level = 3
 debug = false
 lto = true
-<<<<<<< HEAD
 panic = "abort"
 
-[dependencies.git2]
-version = "0.6.4"
-optional = true
-default-features = false
-
-[dependencies.zoneinfo_compiled]
-git = "https://github.com/rust-datetime/zoneinfo-compiled.git"
 
 [package.metadata.deb]
 license-file = [ "LICENCE" ]
@@ -85,7 +77,4 @@
     [ "target/release/exa", "/usr/bin/exa", "0755" ],
     [ "contrib/man/exa.1", "/usr/share/man/man1/exa.1", "0644" ],
     [ "contrib/completions.bash", "/etc/bash_completion.d/exa", "0644" ],
-]
-=======
-panic = "abort"
->>>>>>> 5575c22e
+]