[package]
name = "eza"
description = "A modern replacement for ls"
authors = ["Christina Sørensen <christina@cafkafk.com>"]
categories = ["command-line-utilities"]
edition = "2021"
rust-version = "1.65.0"
exclude = ["/devtools/*", "/Justfile", "/Vagrantfile", "/screenshots.png"]
readme = "README.md"
homepage = "https://github.com/eza-community/eza"
license = "MIT"
repository = "https://github.com/eza-community/eza"
version = "0.11.1"


[package.metadata.deb]
license-file = [ "LICENCE", "4" ]
depends = "$auto"
extended-description = """
eza is a modern, maintained replacement for ls
"""
section = "utils"
priority = "optional"
assets = [
    [ "target/release/eza", "/usr/bin/eza", "0755" ],
    [ "target/release/../man/eza.1", "/usr/share/man/man1/eza.1", "0644" ],
    [ "target/release/../man/eza_colors.5", "/usr/share/man/man5/eza_colors.5", "0644" ],
    [ "completions/bash/eza", "/usr/share/bash-completion/completions/eza", "0644" ],
    [ "completions/zsh/_eza", "/usr/share/zsh/site-functions/_eza", "0644" ],
    [ "completions/fish/eza.fish", "/usr/share/fish/vendor_completions.d/eza.fish", "0644" ],
]


[[bin]]
name = "eza"


[dependencies]
ansiterm = "0.12.2"
gethostname = "0.4.3"
<<<<<<< HEAD
chrono = { version = "0.4.22", default-features = false, features = ["clock"] }
clap = { version = "4.4.2", features = ["derive", "string"] }
=======
chrono = { version = "0.4.30", default-features = false, features = ["clock"] }
>>>>>>> fb8a59dd
glob = "0.3"
lazy_static = "1.3"
libc = "0.2"
locale = "0.2"
log = "0.4"
natord = "1.0"
num_cpus = "1.16"
number_prefix = "0.4"
phf = { version = "0.11.2", features = ["macros"]}
scoped_threadpool = "0.1"
term_grid = "0.1"
terminal_size = "0.2.6"
timeago = { version = "0.4.1", default-features = false }
unicode-width = "0.1"
urlencoding = "2.1.3"
zoneinfo_compiled = "0.5.1"

[dependencies.git2]
version = "0.18"
optional = true
default-features = false

[target.'cfg(target_os = "linux")'.dependencies]
proc-mounts = "0.3"

[target.'cfg(unix)'.dependencies]
uzers = "0.11.3"

[build-dependencies]
chrono = { version = "0.4.30", default-features = false, features = ["clock"] }

[dev-dependencies]
trycmd = "0.14"

[features]
default = ["git"]
git = ["git2"]
vendored-openssl = ["git2/vendored-openssl"]
vendored-libgit2 = ["git2/vendored-libgit2"]
# Should only be used inside of flake.nix
nix = []


# make dev builds faster by excluding debug symbols
[profile.dev]
debug = false

# use LTO for smaller binaries (that take longer to build)
[profile.release]
lto = true
strip = true
opt-level = "s"<|MERGE_RESOLUTION|>--- conflicted
+++ resolved
@@ -38,12 +38,8 @@
 [dependencies]
 ansiterm = "0.12.2"
 gethostname = "0.4.3"
-<<<<<<< HEAD
-chrono = { version = "0.4.22", default-features = false, features = ["clock"] }
+chrono = { version = "0.4.30", default-features = false, features = ["clock"] }
 clap = { version = "4.4.2", features = ["derive", "string"] }
-=======
-chrono = { version = "0.4.30", default-features = false, features = ["clock"] }
->>>>>>> fb8a59dd
 glob = "0.3"
 lazy_static = "1.3"
 libc = "0.2"
