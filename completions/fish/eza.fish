# Meta-stuff
complete -c eza -s v -l version -d "Show version of eza"
complete -c eza -l help -d "Show list of command-line options"

# Display options
complete -c eza -s 1 -l oneline -d "Display one entry per line"
complete -c eza -s l -l long -d "Display extended file metadata as a table"
complete -c eza -s G -l grid -d "Display entries in a grid"
complete -c eza -s x -l across -d "Sort the grid across, rather than downwards"
complete -c eza -s R -l recurse -d "Recurse into directories"
complete -c eza -s T -l tree -d "Recurse into directories as a tree"
complete -c eza -s X -l dereference -d "Dereference symbolic links when displaying information"
complete -c eza -s F -l classify -d "Display type indicator by file names"
complete -c eza -l color \
    -l colour -d "When to use terminal colours" -x -a "
    always\t'Always use colour'
    auto\t'Use colour if standard output is a terminal'
    automatic\t'Use colour if standard output is a terminal'
    never\t'Never use colour'
"
complete -c eza -l color-scale \
    -l colour-scale -d "Highlight levels of file sizes distinctly"
complete -c eza -l icons -d "When to display icons" -x -a "
  always\t'Always display icons'
  auto\t'Display icons if standard output is a terminal'
  automatic\t'Display icons if standard output is a terminal'
  never\t'Never display icons'
"
complete -c eza -l no-quotes -d "Don't quote file names with spaces"
complete -c eza -l hyperlink -d "Display entries as hyperlinks"
<<<<<<< HEAD
complete -c eza -l decay -d "Highlight newer files" -x -a "
    none\t'Disable decay'
    absolute\t'Highlight based on file modification time relative to the past year'
    relative\t'Highlight based on file modification time in relation to other files'
"
=======
complete -c eza -l smart-group -d "Only show group if it has a different name from owner"
>>>>>>> 73298f0b

# Filtering and sorting options
complete -c eza -l group-directories-first -d "Sort directories before other files"
complete -c eza -l git-ignore -d "Ignore files mentioned in '.gitignore'"
complete -c eza -s a -l all -d "Show hidden and 'dot' files. Use this twice to also show the '.' and '..' directories"
complete -c eza -s A -l almost-all -d "Equivalent to --all; included for compatibility with `ls -A`"
complete -c eza -s d -l list-dirs -d "List directories like regular files"
complete -c eza -s L -l level -d "Limit the depth of recursion" -x -a "1 2 3 4 5 6 7 8 9"
complete -c eza -s w -l width -d "Limits column output of grid, 0 implies auto-width"
complete -c eza -s r -l reverse -d "Reverse the sort order"
complete -c eza -s s -l sort -d "Which field to sort by" -x -a "
    accessed\t'Sort by file accessed time'
    age\t'Sort by file modified time (newest first)'
    changed\t'Sort by changed time'
    created\t'Sort by file modified time'
    date\t'Sort by file modified time'
    ext\t'Sort by file extension'
    Ext\t'Sort by file extension (uppercase first)'
    extension\t'Sort by file extension'
    Extension\t'Sort by file extension (uppercase first)'
    filename\t'Sort by filename'
    Filename\t'Sort by filename (uppercase first)'
    inode\t'Sort by file inode'
    modified\t'Sort by file modified time'
    name\t'Sort by filename'
    Name\t'Sort by filename (uppercase first)'
    newest\t'Sort by file modified time (newest first)'
    none\t'Do not sort files at all'
    oldest\t'Sort by file modified time'
    size\t'Sort by file size'
    time\t'Sort by file modified time'
    type\t'Sort by file type'
"

complete -c eza -s I -l ignore-glob -d "Ignore files that match these glob patterns" -r
complete -c eza -s D -l only-dirs -d "List only directories"
complete -c eza -s f -l only-files -d "List only files"

# Long view options
complete -c eza -s b -l binary -d "List file sizes with binary prefixes"
complete -c eza -s B -l bytes -d "List file sizes in bytes, without any prefixes"
complete -c eza -s g -l group -d "List each file's group"
complete -c eza -s h -l header -d "Add a header row to each column"
complete -c eza -s H -l links -d "List each file's number of hard links"
complete -c eza -s i -l inode -d "List each file's inode number"
complete -c eza -s S -l blocksize -d "List each file's size of allocated file system blocks"
complete -c eza -s t -l time -d "Which timestamp field to list" -x -a "
    modified\t'Display modified time'
    changed\t'Display changed time'
    accessed\t'Display accessed time'
    created\t'Display created time'
"
complete -c eza -s X -l dereference -d "dereference symlinks for file information"
complete -c eza -s m -l modified -d "Use the modified timestamp field"
complete -c eza -s n -l numeric -d "List numeric user and group IDs."
complete -c eza -l changed -d "Use the changed timestamp field"
complete -c eza -s u -l accessed -d "Use the accessed timestamp field"
complete -c eza -s U -l created -d "Use the created timestamp field"
complete -c eza -l time-style -d "How to format timestamps" -x -a "
    default\t'Use the default time style'
    iso\t'Display brief ISO timestamps'
    long-iso\t'Display longer ISO timestamps, up to the minute'
    full-iso\t'Display full ISO timestamps, up to the nanosecond'
    relative\t'Display relative timestamps'
"
complete -c eza -l total-size -d "Show recursive directory size"
complete -c eza -l no-permissions -d "Suppress the permissions field"
complete -c eza -s o -l octal-permissions -d "List each file's permission in octal format"
complete -c eza -l no-filesize -d "Suppress the filesize field"
complete -c eza -l no-user -d "Suppress the user field"
complete -c eza -l no-time -d "Suppress the time field"
complete -c eza -s M -l mounts -d "Show mount details"

# Optional extras
complete -c eza -l git -d "List each file's Git status, if tracked"
complete -c eza -l no-git -d "Suppress Git status"
complete -c eza -l git-repos -d "List each git-repos status and branch name"
complete -c eza -l git-repos-no-status -d "List each git-repos branch name (much faster)"
complete -c eza -s '@' -l extended -d "List each file's extended attributes and sizes"
complete -c eza -s Z -l context -d "List each file's security context"<|MERGE_RESOLUTION|>--- conflicted
+++ resolved
@@ -28,15 +28,12 @@
 "
 complete -c eza -l no-quotes -d "Don't quote file names with spaces"
 complete -c eza -l hyperlink -d "Display entries as hyperlinks"
-<<<<<<< HEAD
 complete -c eza -l decay -d "Highlight newer files" -x -a "
     none\t'Disable decay'
     absolute\t'Highlight based on file modification time relative to the past year'
     relative\t'Highlight based on file modification time in relation to other files'
 "
-=======
 complete -c eza -l smart-group -d "Only show group if it has a different name from owner"
->>>>>>> 73298f0b
 
 # Filtering and sorting options
 complete -c eza -l group-directories-first -d "Sort directories before other files"
