{
  description = "The EZA flake for developing and releasing (soon)";

  inputs = {
    flake-utils.url = "github:numtide/flake-utils";
    flake-compat = {
      url = "github:edolstra/flake-compat";
    };
    nixpkgs = {
      url = "github:NixOS/nixpkgs/nixpkgs-unstable";
    };
    rust-overlay = {
      url = "github:oxalica/rust-overlay";
      inputs.nixpkgs.follows = "nixpkgs";
    };
    crane = {
      url = "github:ipetkov/crane";
      inputs.nixpkgs.follows = "nixpkgs";
      inputs.rust-overlay.follows = "rust-overlay";
      inputs.flake-compat.follows = "nixpkgs";
    };
    treefmt-nix = {
      url = "github:numtide/treefmt-nix";
      inputs.nixpkgs.follows = "nixpkgs";
    };
    # for crane cargoAudit
    advisory-db = {
      url = "github:rustsec/advisory-db";
      flake = false;
    };
  };

  outputs = {
    self,
    flake-utils,
    crane,
    nixpkgs,
    treefmt-nix,
    rust-overlay,
    advisory-db,
    ...
  }:
    flake-utils.lib.eachDefaultSystem (
      system: let
        overlays = [(import rust-overlay)];

        pkgs = (import nixpkgs) {
          inherit system overlays;
        };
        inherit (pkgs) lib;

        treefmtEval = treefmt-nix.lib.evalModule pkgs ./treefmt.nix;
        # Rust version and which components to install.
        # We use the toolchain from ./rust-toolchain.toml in order to remain compatible with rustup.
        toolchain = pkgs.rust-bin.fromRustupToolchainFile ./rust-toolchain.toml;

        craneLib = (crane.mkLib pkgs).overrideToolchain toolchain;

        # The checks only require the rust source code.
        src = craneLib.cleanCargoSource (craneLib.path ./.);

        # The eza package requires aditional folders like `/man` and `/completions`.
        srcForEzaPackage = lib.cleanSourceWith {
          src = ./.;
          filter = path: type:
            (lib.hasInfix "/man/" path)
            || (lib.hasInfix "/completions/" path)
            || (craneLib.filterCargoSources path type);
        };

        commonArgs = {
          inherit src;
          buildInputs = with pkgs; [zlib] ++ lib.optionals stdenv.isDarwin [libiconv darwin.apple_sdk.frameworks.Security];
        };

        cargoArtifacts = craneLib.buildDepsOnly commonArgs;
        eza = craneLib.buildPackage (commonArgs
          // rec {
            inherit cargoArtifacts;

            src = srcForEzaPackage; # overwrite the src to also include the man folder.
            pname = "eza";
            version = "latest";

            nativeBuildInputs = with pkgs; [cmake pkg-config installShellFiles pandoc];

            buildNoDefaultFeatures = true;
            # buildFeatures = lib.optional gitSupport "git";
            buildFeatures = "git";

            doNotLinkInheritedArtifacts = true;
            postInstall = ''
              pandoc --standalone -f markdown -t man <(cat "man/eza.1.md" | sed "s/\$version/${version}/g") > man/eza.1
              pandoc --standalone -f markdown -t man <(cat "man/eza_colors.5.md" | sed "s/\$version/${version}/g") > man/eza_colors.5
              pandoc --standalone -f markdown -t man <(cat "man/eza_colors-explanation.5.md" | sed "s/\$version/${version}/g")> man/eza_colors-explanation.5
              installManPage man/eza.1 man/eza_colors.5 man/eza_colors-explanation.5
              installShellCompletion \
                --bash completions/bash/eza \
                --fish completions/fish/eza.fish \
                --zsh completions/zsh/_eza
            '';
            meta = with pkgs.lib; {
              description = "A modern, maintained replacement for ls";
              longDescription = ''
                eza is a modern replacement for ls. It uses colours for information by
                default, helping you distinguish between many types of files, such as
                whether you are the owner, or in the owning group. It also has extra
                features not present in the original ls, such as viewing the Git status
                for a directory, or recursing into directories with a tree view. eza is
                written in Rust, so it’s small, fast, and portable.
              '';
              homepage = "https://github.com/eza-community/eza";
              license = licenses.mit;
              mainProgram = "eza";
              maintainers = with maintainers; [cafkafk];
            };
          });
      in rec {
        # For `nix fmt`
        formatter = treefmtEval.config.build.wrapper;

<<<<<<< HEAD
        # For `nix build`
        packages = {
          default = eza;
          trydump = craneLib.cargoNextest (commonArgs
            // {
              # include test files
              src = ./.;
              inherit cargoArtifacts;
              mode = "test";
              doCheck = true;
              # No reason to wait for release build
              release = false;
              # buildPhase files differ between dep and main phase
              singleStep = true;
              # set itests files creation date to unix epoch
              buildPhase = ''touch --date=@0 tests/itest/*; rm tests/cmd/*.stdout || echo; rm tests/cmd/*.stderr || echo;'';
              cargoTestOptions = ["--features nix"];
              TRYCMD = "dump";
              postInstall = ''
                cp dump $out -r
              '';
            });

          clippy = craneLib.cargoClippy (commonArgs
            // {
              inherit cargoArtifacts;
              cargoClippyExtraArgs = "--all-targets -- --deny warnings";
            });

          trycmd = craneLib.cargoNextest (commonArgs
            // {
              # include test files
              src = ./.;
              inherit cargoArtifacts;
              mode = "test";
              doCheck = true;
              # No reason to wait for release build
              release = false;
              # buildPhase files differ between dep and main phase
              singleStep = true;
              # set itests files creation date to unix epoch
              buildPhase = ''touch --date=@0 tests/itest/*'';
              cargoTestOptions = ["--features nix"];
            });
=======
          # TODO: add conditionally to checks.
          # Run `nix build .#trycmd` to run integration tests
          trycmd-local = naersk'.buildPackage {
            src = ./.;
            mode = "test";
            doCheck = true;
            # No reason to wait for release build
            release = false;
            # buildPhase files differ between dep and main phase
            singleStep = true;
            # set itests files creation date to unix epoch
            buildPhase = ''touch --date=@0 tests/itest/*'';
            cargoTestOptions = opts: opts ++ ["--features nix" "--features nix-local"];
            inherit buildInputs;
          };

          # Run `nix build .#trydump` to dump testing files
          trydump = naersk'.buildPackage {
            src = ./.;
            mode = "test";
            doCheck = true;
            # No reason to wait for release build
            release = false;
            # buildPhase files differ between dep and main phase
            singleStep = true;
            # set itests files creation date to unix epoch
            buildPhase = ''touch --date=@0 tests/itest/*; rm tests/cmd/*.stdout || echo; rm tests/cmd/*.stderr || echo;'';
            cargoTestOptions = opts: opts ++ ["--features nix" "--features nix-local"];
            TRYCMD = "dump";
            postInstall = ''
              cp dump $out -r
            '';
            inherit buildInputs;
          };
>>>>>>> 3002c853
        };

        # For `nix develop`:
        devShells.default = pkgs.mkShell {
          nativeBuildInputs = with pkgs; [rustup toolchain just pandoc convco];
        };

        # For `nix run`
        apps.default = flake-utils.lib.mkApp {
          drv = eza;
        };

        # For `nix flake check`
        checks = {
          formatting = treefmtEval.config.build.check self;
          # security
          cargo-audit = craneLib.cargoAudit {
            inherit src advisory-db;
          };
          # lint
          inherit (packages) clippy;
          inherit (packages) trycmd;
          # like `cargo test` but using nextest which is faster.
          cargo-nextest = craneLib.cargoNextest (commonArgs
            // {
              inherit cargoArtifacts;
              partitions = 1;
              partitionType = "count";
            });
        };
      }
    );
}<|MERGE_RESOLUTION|>--- conflicted
+++ resolved
@@ -118,8 +118,6 @@
       in rec {
         # For `nix fmt`
         formatter = treefmtEval.config.build.wrapper;
-
-<<<<<<< HEAD
         # For `nix build`
         packages = {
           default = eza;
@@ -164,42 +162,7 @@
               buildPhase = ''touch --date=@0 tests/itest/*'';
               cargoTestOptions = ["--features nix"];
             });
-=======
-          # TODO: add conditionally to checks.
-          # Run `nix build .#trycmd` to run integration tests
-          trycmd-local = naersk'.buildPackage {
-            src = ./.;
-            mode = "test";
-            doCheck = true;
-            # No reason to wait for release build
-            release = false;
-            # buildPhase files differ between dep and main phase
-            singleStep = true;
-            # set itests files creation date to unix epoch
-            buildPhase = ''touch --date=@0 tests/itest/*'';
-            cargoTestOptions = opts: opts ++ ["--features nix" "--features nix-local"];
-            inherit buildInputs;
-          };
 
-          # Run `nix build .#trydump` to dump testing files
-          trydump = naersk'.buildPackage {
-            src = ./.;
-            mode = "test";
-            doCheck = true;
-            # No reason to wait for release build
-            release = false;
-            # buildPhase files differ between dep and main phase
-            singleStep = true;
-            # set itests files creation date to unix epoch
-            buildPhase = ''touch --date=@0 tests/itest/*; rm tests/cmd/*.stdout || echo; rm tests/cmd/*.stderr || echo;'';
-            cargoTestOptions = opts: opts ++ ["--features nix" "--features nix-local"];
-            TRYCMD = "dump";
-            postInstall = ''
-              cp dump $out -r
-            '';
-            inherit buildInputs;
-          };
->>>>>>> 3002c853
         };
 
         # For `nix develop`:
