--- conflicted
+++ resolved
@@ -172,51 +172,26 @@
             cargo-outdated
           ];
         };
-<<<<<<< HEAD
-        pre-commit = {
+        pre-commit = let
+          # some treefmt formatters are not supported in pre-commit-hooks we filter them out for now.
+          toFilter =
+            # This is a nice hack to not have to manually filter we should keep in mind for a future refactor.
+            # (builtins.attrNames pre-commit-hooks.packages.${system})
+            ["yamlfmt"];
+          filterFn = n: _v: (!builtins.elem n toFilter);
+          treefmtFormatters = pkgs.lib.mapAttrs (_n: v: {inherit (v) enable;}) (pkgs.lib.filterAttrs filterFn (import ./treefmt.nix).programs);
+        in {
           settings = {
             src = ./.;
-            hooks = {
-              convco.enable = true;
-              alejandra.enable = true;
-              deadnix.enable = true;
-              rustfmt.enable = true;
-              shellcheck.enable = true;
-              taplo.enable = true;
-            };
+
+            hooks =
+              treefmtFormatters
+              // {
+                convco.enable = true; # not in treefmt
+              };
           };
-=======
-
+        };
         # For `nix flake check`
-        checks = {
-          pre-commit-check = let
-            # some treefmt formatters are not supported in pre-commit-hooks we filter them out for now.
-            toFilter =
-              # This is a nice hack to not have to manually filter we should keep in mind for a future refactor.
-              # (builtins.attrNames pre-commit-hooks.packages.${system})
-              ["yamlfmt"];
-            filterFn = n: _v: (!builtins.elem n toFilter);
-            treefmtFormatters = pkgs.lib.mapAttrs (_n: v: {inherit (v) enable;}) (pkgs.lib.filterAttrs filterFn (import ./treefmt.nix).programs);
-          in
-            pre-commit-hooks.lib.${system}.run {
-              src = ./.;
-              hooks =
-                treefmtFormatters
-                // {
-                  convco.enable = true; # not in treefmt
-                };
-            };
-          formatting = treefmtEval.config.build.check self;
-          build = packages.check;
-          inherit
-            (packages)
-            default
-            test
-            trycmd
-            ;
-          lint = packages.clippy;
->>>>>>> ad3d0f4c
-        };
         checks = {
           inherit
             (packages)
