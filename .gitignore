# Nix Flake stuff
result

# Rust stuff
target

# Vagrant stuff
.vagrant
*.log

# Compiled artifacts
# (see devtools/*-package-for-*.sh)
/eza-linux-x86_64
/eza-linux-x86_64-*.zip
/eza-macos-x86_64
/eza-macos-x86_64-*.zip
/eza_*.deb
/MD5SUMS
/SHA1SUMS

# Snap stuff
parts
prime
stage
*.snap
.direnv

# VHS testing stuff
out.gif
tests/tmp

<<<<<<< HEAD
# Visual Studio Code
.vscode
=======
## Dynamically generated
tests/test_dir
>>>>>>> 664c9176
<|MERGE_RESOLUTION|>--- conflicted
+++ resolved
@@ -29,10 +29,7 @@
 out.gif
 tests/tmp
 
-<<<<<<< HEAD
 # Visual Studio Code
 .vscode
-=======
 ## Dynamically generated
-tests/test_dir
->>>>>>> 664c9176
+tests/test_dir