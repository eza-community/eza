--- conflicted
+++ resolved
@@ -49,16 +49,12 @@
   -t, --time FIELD   which timestamp field to list (modified, accessed, created)
   -u, --accessed     use the accessed timestamp field
   -U, --created      use the created timestamp field
-<<<<<<< HEAD
   --changed          use the changed timestamp field
-  --time-style       how to format timestamps (default, iso, long-iso, full-iso)"##;
-=======
   --time-style       how to format timestamps (default, iso, long-iso, full-iso)
   --no-permissions   suppress the permissions field
   --no-filesize      suppress the filesize field
   --no-user          suppress the user field
   --no-time          suppress the time field"##;
->>>>>>> 0a3f7308
 
 static GIT_HELP:      &str = r##"  --git              list each file's Git status, if tracked or ignored"##;
 static EXTENDED_HELP: &str = r##"  -@, --extended     list each file's extended attributes and sizes"##;
