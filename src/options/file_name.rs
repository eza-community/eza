<<<<<<< HEAD
use crate::options::{OptionsError, NumberSource};
=======
use crate::options::parser::MatchedFlags;
>>>>>>> 7f70c2a7
use crate::options::vars::{self, Vars};
use crate::options::{flags, NumberSource, OptionsError};

<<<<<<< HEAD
use crate::output::file_name::{Options, Classify, ShowIcons, EmbedHyperlinks};
use crate::options::parser::Opts;

=======
use crate::output::file_name::{Classify, EmbedHyperlinks, Options, ShowIcons};
>>>>>>> 7f70c2a7

impl Options {
    pub fn deduce<V: Vars>(matches: &Opts, vars: &V) -> Result<Self, OptionsError> {
        let classify = Classify::deduce(matches);
        let show_icons = ShowIcons::deduce(matches, vars)?;
        let embed_hyperlinks = EmbedHyperlinks::deduce(matches);

        Ok(Self {
            classify,
            show_icons,
            embed_hyperlinks,
        })
    }
}

impl Classify {
<<<<<<< HEAD
    fn deduce(matches: &Opts) -> Self {
        if matches.classify > 0 {
            return Self::AddFileIndicators;
        }
        Self::JustFilenames
=======
    fn deduce(matches: &MatchedFlags<'_>) -> Result<Self, OptionsError> {
        let flagged = matches.has(&flags::CLASSIFY)?;

        if flagged {
            Ok(Self::AddFileIndicators)
        } else {
            Ok(Self::JustFilenames)
        }
>>>>>>> 7f70c2a7
    }
}

impl ShowIcons {
    pub fn deduce<V: Vars>(matches: &Opts, vars: &V) -> Result<Self, OptionsError> {
        if matches.no_icons > 0 || matches.icons == 0 {
            Ok(Self::Off)
        } else if let Some(columns) = vars
            .get_with_fallback(vars::EZA_ICON_SPACING, vars::EXA_ICON_SPACING)
            .and_then(|s| s.into_string().ok())
        {
            match columns.parse() {
                Ok(width) => Ok(Self::On(width)),
                Err(e) => {
<<<<<<< HEAD
                    let source = NumberSource::Var(vars::EXA_ICON_SPACING.to_string());
=======
                    let source = NumberSource::Env(
                        vars.source(vars::EZA_ICON_SPACING, vars::EXA_ICON_SPACING)
                            .unwrap(),
                    );
>>>>>>> 7f70c2a7
                    Err(OptionsError::FailedParse(columns, source, e))
                }
            }
        } else {
            Ok(Self::On(1))
        }
    }
}

impl EmbedHyperlinks {
    fn deduce(matches: &Opts) -> Self {
        if matches.hyperlink > 0 {
            return Self::On;
        }
        Self::Off
    }
}

#[cfg(test)]
mod test {
    use super::*;

    #[test]
    fn deduce_hyperlinks() {
        assert_eq!(EmbedHyperlinks::deduce(&Opts::default()), EmbedHyperlinks::Off);
    }

    #[test]
    fn deduce_hyperlinks_on() {

        let matches = Opts {
            hyperlink: 1,
            ..Opts::default()
        };

        assert_eq!(EmbedHyperlinks::deduce(&matches), EmbedHyperlinks::On);
    }

    #[test]
    fn deduce_classify() {
        let matches = Opts {
            classify: 1,
            ..Opts::default()
        };

        assert_eq!(Classify::deduce(&matches), Classify::AddFileIndicators);
    }

    #[test]
    fn deduce_classify_no_classify() {
        let matches = Opts {
            ..Opts::default()
        };

<<<<<<< HEAD
        assert_eq!(Classify::deduce(&matches), Classify::JustFilenames);
=======
        if flagged {
            Ok(Self::On)
        } else {
            Ok(Self::Off)
        }
>>>>>>> 7f70c2a7
    }
}<|MERGE_RESOLUTION|>--- conflicted
+++ resolved
@@ -1,18 +1,10 @@
-<<<<<<< HEAD
 use crate::options::{OptionsError, NumberSource};
-=======
-use crate::options::parser::MatchedFlags;
->>>>>>> 7f70c2a7
 use crate::options::vars::{self, Vars};
 use crate::options::{flags, NumberSource, OptionsError};
 
-<<<<<<< HEAD
 use crate::output::file_name::{Options, Classify, ShowIcons, EmbedHyperlinks};
 use crate::options::parser::Opts;
 
-=======
-use crate::output::file_name::{Classify, EmbedHyperlinks, Options, ShowIcons};
->>>>>>> 7f70c2a7
 
 impl Options {
     pub fn deduce<V: Vars>(matches: &Opts, vars: &V) -> Result<Self, OptionsError> {
@@ -29,22 +21,11 @@
 }
 
 impl Classify {
-<<<<<<< HEAD
     fn deduce(matches: &Opts) -> Self {
         if matches.classify > 0 {
             return Self::AddFileIndicators;
         }
         Self::JustFilenames
-=======
-    fn deduce(matches: &MatchedFlags<'_>) -> Result<Self, OptionsError> {
-        let flagged = matches.has(&flags::CLASSIFY)?;
-
-        if flagged {
-            Ok(Self::AddFileIndicators)
-        } else {
-            Ok(Self::JustFilenames)
-        }
->>>>>>> 7f70c2a7
     }
 }
 
@@ -59,14 +40,7 @@
             match columns.parse() {
                 Ok(width) => Ok(Self::On(width)),
                 Err(e) => {
-<<<<<<< HEAD
                     let source = NumberSource::Var(vars::EXA_ICON_SPACING.to_string());
-=======
-                    let source = NumberSource::Env(
-                        vars.source(vars::EZA_ICON_SPACING, vars::EXA_ICON_SPACING)
-                            .unwrap(),
-                    );
->>>>>>> 7f70c2a7
                     Err(OptionsError::FailedParse(columns, source, e))
                 }
             }
@@ -121,14 +95,6 @@
             ..Opts::default()
         };
 
-<<<<<<< HEAD
         assert_eq!(Classify::deduce(&matches), Classify::JustFilenames);
-=======
-        if flagged {
-            Ok(Self::On)
-        } else {
-            Ok(Self::Off)
-        }
->>>>>>> 7f70c2a7
     }
 }