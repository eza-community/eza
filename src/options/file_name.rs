use crate::options::parser::{Opts, ShowWhen};
use crate::options::vars::{self, Vars};
use crate::options::{NumberSource, OptionsError};

use crate::output::file_name::{Classify, EmbedHyperlinks, Options, QuoteStyle, ShowIcons};

impl Options {
    pub fn deduce<V: Vars>(matches: &Opts, vars: &V, is_a_tty: bool) -> Result<Self, OptionsError> {
        let classify = Classify::deduce(matches);
        let show_icons = ShowIcons::deduce(matches, vars)?;

        let quote_style = QuoteStyle::deduce(matches);
        let embed_hyperlinks = EmbedHyperlinks::deduce(matches);

        Ok(Self {
            classify,
            show_icons,
            quote_style,
            embed_hyperlinks,
            is_a_tty,
        })
    }
}

impl Classify {
    fn deduce(matches: &Opts) -> Self {
        if matches.classify > 0 {
            Self::AddFileIndicators
        } else {
            Self::JustFilenames
        }
    }
}

impl ShowIcons {
    pub fn deduce<V: Vars>(matches: &Opts, vars: &V) -> Result<Self, OptionsError> {
        enum AlwaysOrAuto {
            Always,
            Automatic,
        }

        let force_icons = vars.get(vars::EZA_ICONS_AUTO).is_some();
        let mode_opt = &matches.icons;
        if !force_icons && mode_opt.is_none() {
            return Ok(Self::Never);
        }

        let mode = match mode_opt {
            Some(word) => match word {
                ShowWhen::Always => AlwaysOrAuto::Always,
                ShowWhen::Auto => AlwaysOrAuto::Automatic,
                ShowWhen::Never => return Ok(Self::Never),
            },
            None => AlwaysOrAuto::Automatic,
        };

        let width = if let Some(columns) = vars
            .get_with_fallback(vars::EXA_ICON_SPACING, vars::EZA_ICON_SPACING)
            .map(|s| s.to_string_lossy().to_string())
        {
            match columns.parse() {
                Ok(width) => width,
                Err(e) => {
                    let source = NumberSource::Env(
                        vars.source(vars::EXA_ICON_SPACING, vars::EZA_ICON_SPACING)
                            .unwrap_or("1"),
                    );
                    return Err(OptionsError::FailedParse(columns.to_string(), source, e));
                }
            }
        } else {
            1
        };

        match mode {
            AlwaysOrAuto::Always => Ok(Self::Always(width)),
            AlwaysOrAuto::Automatic => Ok(Self::Automatic(width)),
        }
    }
}

impl QuoteStyle {
    pub fn deduce(matches: &Opts) -> Self {
        if matches.no_quotes > 0 {
            Self::NoQuotes
        } else {
            Self::QuoteSpaces
        }
    }
}

impl EmbedHyperlinks {
    fn deduce(matches: &Opts) -> Self {
        if matches.hyperlink > 0 {
            Self::On
        } else {
            Self::Off
        }
    }
}

#[cfg(test)]
mod tests {
<<<<<<< HEAD
    use clap::builder::OsStr;

    use super::*;
=======
    use super::*;
    use crate::options::parser::ShowWhen;
>>>>>>> 0759b52b
    use crate::options::vars::MockVars;
    use clap::ValueEnum;
    use std::ffi::OsString;
    use std::num::ParseIntError;
    #[test]
    fn deduce_classify_file_indicators() {
        let options = Opts {
            classify: 1,
            ..Opts::default()
        };

        assert_eq!(Classify::deduce(&options), Classify::AddFileIndicators);
    }

    #[test]
    fn deduce_classify_just_filenames() {
        let options = Opts { ..Opts::default() };

        assert_eq!(Classify::deduce(&options), Classify::JustFilenames);
    }

    #[test]
    fn deduce_quote_style_no_quotes() {
        let options = Opts {
            no_quotes: 1,
            ..Opts::default()
        };

        assert_eq!(QuoteStyle::deduce(&options), QuoteStyle::NoQuotes);
    }

    #[test]
    fn deduce_quote_style_quote_spaces() {
        let options = Opts { ..Opts::default() };

        assert_eq!(QuoteStyle::deduce(&options), QuoteStyle::QuoteSpaces);
    }

    #[test]
    fn deduce_embed_hyperlinks_on() {
        let options = Opts {
            hyperlink: 1,
            ..Opts::default()
        };

        assert_eq!(EmbedHyperlinks::deduce(&options), EmbedHyperlinks::On);
    }

    #[test]
    fn deduce_embed_hyperlinks_off() {
        let options = Opts { ..Opts::default() };

        assert_eq!(EmbedHyperlinks::deduce(&options), EmbedHyperlinks::Off);
    }

    #[test]
    fn deduce_show_icons_never_no_arg() {
        let options = Opts { ..Opts::default() };

        let vars = MockVars {
            ..MockVars::default()
        };

        assert_eq!(ShowIcons::deduce(&options, &vars), Ok(ShowIcons::Never));
    }

    #[test]
    fn deduce_show_icons_never_no_arg_env() {
        let options = Opts { ..Opts::default() };

        let mut vars = MockVars {
            ..MockVars::default()
        };

        vars.set(vars::EZA_ICONS_AUTO, &OsString::from("1"));

        assert_eq!(
            ShowIcons::deduce(&options, &vars),
            Ok(ShowIcons::Automatic(1))
        );
    }

    #[test]
    fn deduce_show_icon_always() {
        let options = Opts {
            icons: Some(clap::builder::OsStr::from("always").into()),
            ..Opts::default()
        };

        let vars = MockVars {
            ..MockVars::default()
        };

        assert_eq!(ShowIcons::deduce(&options, &vars), Ok(ShowIcons::Always(1)));
    }

    #[test]
    fn deduce_show_icons_never() {
        let options = Opts {
            icons: Some(clap::builder::OsStr::from("never").into()),
            ..Opts::default()
        };

        let vars = MockVars {
            ..MockVars::default()
        };

        assert_eq!(ShowIcons::deduce(&options, &vars), Ok(ShowIcons::Never));
    }

    #[test]
    fn deduce_show_icons_auto() {
        let options = Opts {
<<<<<<< HEAD
            icons: Some(OsStr::from("auto").into()),
=======
            icons: Some(ShowWhen::from_str("auto", false).unwrap()),
>>>>>>> 0759b52b
            ..Opts::default()
        };

        let vars = MockVars {
            ..MockVars::default()
        };

        assert_eq!(
            ShowIcons::deduce(&options, &vars),
            Ok(ShowIcons::Automatic(1))
        );
    }

    #[test]
    fn deduce_show_icons_error() {
        assert_eq!(
            ShowWhen::from_str("foo", false)
                .map_err(|err| OptionsError::BadArgument("icons", err.into())),
            Err(OptionsError::BadArgument("icons", OsString::from("foo")))
        );
    }

    #[test]
    fn deduce_show_icons_width() {
        let options = Opts {
<<<<<<< HEAD
            icons: Some(OsStr::from("auto").into()),
=======
            icons: Some(ShowWhen::from_str("", false).unwrap()),
>>>>>>> 0759b52b
            ..Opts::default()
        };

        let mut vars = MockVars {
            ..MockVars::default()
        };

        vars.set(vars::EZA_ICON_SPACING, &OsString::from("3"));

        assert_eq!(
            ShowIcons::deduce(&options, &vars),
            Ok(ShowIcons::Automatic(3))
        );
    }

    #[test]
    fn deduce_show_icons_width_error() {
        let options = Opts {
<<<<<<< HEAD
            icons: Some(OsStr::from("auto").into()),
=======
            icons: Some(ShowWhen::from_str("auto", false).unwrap()),
>>>>>>> 0759b52b
            ..Opts::default()
        };

        let mut vars = MockVars {
            ..MockVars::default()
        };

        vars.set(vars::EZA_ICON_SPACING, &OsString::from("foo"));

        let e: Result<i64, ParseIntError> = vars
            .get(vars::EZA_ICON_SPACING)
            .unwrap()
            .to_string_lossy()
            .parse();

        assert_eq!(
            ShowIcons::deduce(&options, &vars),
            Err(OptionsError::FailedParse(
                String::from("foo"),
                NumberSource::Env(vars::EXA_ICON_SPACING),
                e.unwrap_err()
            ))
        );
    }

    #[test]
    fn deduce_options() {
        let options = Opts { ..Opts::default() };

        let vars = MockVars {
            ..MockVars::default()
        };

        assert_eq!(
            Options::deduce(&options, &vars, true),
            Ok(Options {
                classify: Classify::JustFilenames,
                show_icons: ShowIcons::Never,
                quote_style: QuoteStyle::QuoteSpaces,
                embed_hyperlinks: EmbedHyperlinks::Off,
                is_a_tty: true,
            })
        );
    }
}<|MERGE_RESOLUTION|>--- conflicted
+++ resolved
@@ -101,14 +101,9 @@
 
 #[cfg(test)]
 mod tests {
-<<<<<<< HEAD
-    use clap::builder::OsStr;
-
-    use super::*;
-=======
+
     use super::*;
     use crate::options::parser::ShowWhen;
->>>>>>> 0759b52b
     use crate::options::vars::MockVars;
     use clap::ValueEnum;
     use std::ffi::OsString;
@@ -222,11 +217,8 @@
     #[test]
     fn deduce_show_icons_auto() {
         let options = Opts {
-<<<<<<< HEAD
-            icons: Some(OsStr::from("auto").into()),
-=======
+
             icons: Some(ShowWhen::from_str("auto", false).unwrap()),
->>>>>>> 0759b52b
             ..Opts::default()
         };
 
@@ -252,11 +244,7 @@
     #[test]
     fn deduce_show_icons_width() {
         let options = Opts {
-<<<<<<< HEAD
-            icons: Some(OsStr::from("auto").into()),
-=======
             icons: Some(ShowWhen::from_str("", false).unwrap()),
->>>>>>> 0759b52b
             ..Opts::default()
         };
 
@@ -275,11 +263,8 @@
     #[test]
     fn deduce_show_icons_width_error() {
         let options = Opts {
-<<<<<<< HEAD
             icons: Some(OsStr::from("auto").into()),
-=======
-            icons: Some(ShowWhen::from_str("auto", false).unwrap()),
->>>>>>> 0759b52b
+
             ..Opts::default()
         };
 
