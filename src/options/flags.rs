use crate::options::parser::{Arg, Args, TakesValue, Values};

// exa options
pub static VERSION: Arg = Arg {
    short: Some(b'v'),
    long: "version",
    takes_value: TakesValue::Forbidden,
};
pub static HELP: Arg = Arg {
    short: Some(b'?'),
    long: "help",
    takes_value: TakesValue::Forbidden,
};

// display options
pub static ONE_LINE: Arg = Arg {
    short: Some(b'1'),
    long: "oneline",
    takes_value: TakesValue::Forbidden,
};
pub static LONG: Arg = Arg {
    short: Some(b'l'),
    long: "long",
    takes_value: TakesValue::Forbidden,
};
pub static GRID: Arg = Arg {
    short: Some(b'G'),
    long: "grid",
    takes_value: TakesValue::Forbidden,
};
pub static ACROSS: Arg = Arg {
    short: Some(b'x'),
    long: "across",
    takes_value: TakesValue::Forbidden,
};
pub static RECURSE: Arg = Arg {
    short: Some(b'R'),
    long: "recurse",
    takes_value: TakesValue::Forbidden,
};
pub static TREE: Arg = Arg {
    short: Some(b'T'),
    long: "tree",
    takes_value: TakesValue::Forbidden,
};
pub static CLASSIFY: Arg = Arg {
    short: Some(b'F'),
    long: "classify",
    takes_value: TakesValue::Forbidden,
};
pub static DEREF_LINKS: Arg = Arg {
    short: Some(b'X'),
    long: "dereference",
    takes_value: TakesValue::Forbidden,
};
pub static WIDTH: Arg = Arg {
    short: Some(b'w'),
    long: "width",
    takes_value: TakesValue::Necessary(None),
};
pub static NO_QUOTES: Arg = Arg {
    short: None,
    long: "no-quotes",
    takes_value: TakesValue::Forbidden,
};

<<<<<<< HEAD
pub static COLOR: Arg = Arg {
    short: None,
    long: "color",
    takes_value: TakesValue::Optional(Some(WHEN)),
};
pub static COLOUR: Arg = Arg {
    short: None,
    long: "colour",
    takes_value: TakesValue::Optional(Some(WHEN)),
};
const WHEN: &[&str] = &["always", "auto", "never"];

pub static COLOR_SCALE: Arg = Arg {
    short: None,
    long: "color-scale",
    takes_value: TakesValue::Forbidden,
};
pub static COLOUR_SCALE: Arg = Arg {
    short: None,
    long: "colour-scale",
    takes_value: TakesValue::Forbidden,
};
=======
pub static COLOR:  Arg = Arg { short: None, long: "color",  takes_value: TakesValue::Optional(Some(WHEN), "auto") };
pub static COLOUR: Arg = Arg { short: None, long: "colour", takes_value: TakesValue::Optional(Some(WHEN), "auto") };
const WHEN: &[&str] = &["always", "auto", "never"];

pub static COLOR_SCALE:  Arg = Arg { short: None, long: "color-scale",  takes_value: TakesValue::Necessary(Some(SCALES)) };
pub static COLOUR_SCALE: Arg = Arg { short: None, long: "colour-scale", takes_value: TakesValue::Necessary(Some(SCALES)) };
pub static COLOR_SCALE_MODE:  Arg = Arg { short: None, long: "color-scale-mode",  takes_value: TakesValue::Necessary(Some(COLOR_SCALE_MODES))};
pub static COLOUR_SCALE_MODE: Arg = Arg { short: None, long: "colour-scale-mode", takes_value: TakesValue::Necessary(Some(COLOR_SCALE_MODES))};
const SCALES: Values = &["all", "size", "age"];
const COLOR_SCALE_MODES: Values = &["fixed", "gradient"];
>>>>>>> 9683862a

// filtering and sorting options
pub static ALL: Arg = Arg {
    short: Some(b'a'),
    long: "all",
    takes_value: TakesValue::Forbidden,
};
pub static ALMOST_ALL: Arg = Arg {
    short: Some(b'A'),
    long: "almost-all",
    takes_value: TakesValue::Forbidden,
};
pub static LIST_DIRS: Arg = Arg {
    short: Some(b'd'),
    long: "list-dirs",
    takes_value: TakesValue::Forbidden,
};
pub static LEVEL: Arg = Arg {
    short: Some(b'L'),
    long: "level",
    takes_value: TakesValue::Necessary(None),
};
pub static REVERSE: Arg = Arg {
    short: Some(b'r'),
    long: "reverse",
    takes_value: TakesValue::Forbidden,
};
pub static SORT: Arg = Arg {
    short: Some(b's'),
    long: "sort",
    takes_value: TakesValue::Necessary(Some(SORTS)),
};
pub static IGNORE_GLOB: Arg = Arg {
    short: Some(b'I'),
    long: "ignore-glob",
    takes_value: TakesValue::Necessary(None),
};
pub static GIT_IGNORE: Arg = Arg {
    short: None,
    long: "git-ignore",
    takes_value: TakesValue::Forbidden,
};
pub static DIRS_FIRST: Arg = Arg {
    short: None,
    long: "group-directories-first",
    takes_value: TakesValue::Forbidden,
};
pub static ONLY_DIRS: Arg = Arg {
    short: Some(b'D'),
    long: "only-dirs",
    takes_value: TakesValue::Forbidden,
};
pub static ONLY_FILES: Arg = Arg {
    short: Some(b'f'),
    long: "only-files",
    takes_value: TakesValue::Forbidden,
};
const SORTS: Values = &[
    "name",
    "Name",
    "size",
    "extension",
    "Extension",
    "modified",
    "changed",
    "accessed",
    "created",
    "inode",
    "type",
    "none",
];

// display options
<<<<<<< HEAD
pub static BINARY: Arg = Arg {
    short: Some(b'b'),
    long: "binary",
    takes_value: TakesValue::Forbidden,
};
pub static BYTES: Arg = Arg {
    short: Some(b'B'),
    long: "bytes",
    takes_value: TakesValue::Forbidden,
};
pub static GROUP: Arg = Arg {
    short: Some(b'g'),
    long: "group",
    takes_value: TakesValue::Forbidden,
};
pub static NUMERIC: Arg = Arg {
    short: Some(b'n'),
    long: "numeric",
    takes_value: TakesValue::Forbidden,
};
pub static HEADER: Arg = Arg {
    short: Some(b'h'),
    long: "header",
    takes_value: TakesValue::Forbidden,
};
pub static ICONS: Arg = Arg {
    short: None,
    long: "icons",
    takes_value: TakesValue::Optional(Some(WHEN)),
};
pub static INODE: Arg = Arg {
    short: Some(b'i'),
    long: "inode",
    takes_value: TakesValue::Forbidden,
};
pub static LINKS: Arg = Arg {
    short: Some(b'H'),
    long: "links",
    takes_value: TakesValue::Forbidden,
};
pub static MODIFIED: Arg = Arg {
    short: Some(b'm'),
    long: "modified",
    takes_value: TakesValue::Forbidden,
};
pub static CHANGED: Arg = Arg {
    short: None,
    long: "changed",
    takes_value: TakesValue::Forbidden,
};
pub static BLOCKSIZE: Arg = Arg {
    short: Some(b'S'),
    long: "blocksize",
    takes_value: TakesValue::Forbidden,
};
pub static TOTAL_SIZE: Arg = Arg {
    short: None,
    long: "total-size",
    takes_value: TakesValue::Forbidden,
};
pub static TIME: Arg = Arg {
    short: Some(b't'),
    long: "time",
    takes_value: TakesValue::Necessary(Some(TIMES)),
};
pub static ACCESSED: Arg = Arg {
    short: Some(b'u'),
    long: "accessed",
    takes_value: TakesValue::Forbidden,
};
pub static CREATED: Arg = Arg {
    short: Some(b'U'),
    long: "created",
    takes_value: TakesValue::Forbidden,
};
pub static TIME_STYLE: Arg = Arg {
    short: None,
    long: "time-style",
    takes_value: TakesValue::Necessary(Some(TIME_STYLES)),
};
pub static HYPERLINK: Arg = Arg {
    short: None,
    long: "hyperlink",
    takes_value: TakesValue::Forbidden,
};
pub static MOUNTS: Arg = Arg {
    short: Some(b'M'),
    long: "mounts",
    takes_value: TakesValue::Forbidden,
};
pub static SMART_GROUP: Arg = Arg {
    short: None,
    long: "smart-group",
    takes_value: TakesValue::Forbidden,
};
=======
pub static BINARY:      Arg = Arg { short: Some(b'b'), long: "binary",      takes_value: TakesValue::Forbidden };
pub static BYTES:       Arg = Arg { short: Some(b'B'), long: "bytes",       takes_value: TakesValue::Forbidden };
pub static GROUP:       Arg = Arg { short: Some(b'g'), long: "group",       takes_value: TakesValue::Forbidden };
pub static NUMERIC:     Arg = Arg { short: Some(b'n'), long: "numeric",     takes_value: TakesValue::Forbidden };
pub static HEADER:      Arg = Arg { short: Some(b'h'), long: "header",      takes_value: TakesValue::Forbidden };
pub static ICONS:       Arg = Arg { short: None,       long: "icons",       takes_value: TakesValue::Optional(Some(WHEN), "auto")};
pub static INODE:       Arg = Arg { short: Some(b'i'), long: "inode",       takes_value: TakesValue::Forbidden };
pub static LINKS:       Arg = Arg { short: Some(b'H'), long: "links",       takes_value: TakesValue::Forbidden };
pub static MODIFIED:    Arg = Arg { short: Some(b'm'), long: "modified",    takes_value: TakesValue::Forbidden };
pub static CHANGED:     Arg = Arg { short: None,       long: "changed",     takes_value: TakesValue::Forbidden };
pub static BLOCKSIZE:   Arg = Arg { short: Some(b'S'), long: "blocksize",   takes_value: TakesValue::Forbidden };
pub static TOTAL_SIZE:  Arg = Arg { short: None,       long: "total-size",  takes_value: TakesValue::Forbidden };
pub static TIME:        Arg = Arg { short: Some(b't'), long: "time",        takes_value: TakesValue::Necessary(Some(TIMES)) };
pub static ACCESSED:    Arg = Arg { short: Some(b'u'), long: "accessed",    takes_value: TakesValue::Forbidden };
pub static CREATED:     Arg = Arg { short: Some(b'U'), long: "created",     takes_value: TakesValue::Forbidden };
pub static TIME_STYLE:  Arg = Arg { short: None,       long: "time-style",  takes_value: TakesValue::Necessary(Some(TIME_STYLES)) };
pub static HYPERLINK:   Arg = Arg { short: None,       long: "hyperlink",   takes_value: TakesValue::Forbidden };
pub static MOUNTS:      Arg = Arg { short: Some(b'M'), long: "mounts",      takes_value: TakesValue::Forbidden };
pub static SMART_GROUP: Arg = Arg { short: None,       long: "smart-group", takes_value: TakesValue::Forbidden };
>>>>>>> 9683862a
const TIMES: Values = &["modified", "changed", "accessed", "created"];
const TIME_STYLES: Values = &["default", "long-iso", "full-iso", "iso", "relative"];

// suppressing columns
pub static NO_PERMISSIONS: Arg = Arg {
    short: None,
    long: "no-permissions",
    takes_value: TakesValue::Forbidden,
};
pub static NO_FILESIZE: Arg = Arg {
    short: None,
    long: "no-filesize",
    takes_value: TakesValue::Forbidden,
};
pub static NO_USER: Arg = Arg {
    short: None,
    long: "no-user",
    takes_value: TakesValue::Forbidden,
};
pub static NO_TIME: Arg = Arg {
    short: None,
    long: "no-time",
    takes_value: TakesValue::Forbidden,
};

// optional feature options
pub static GIT: Arg = Arg {
    short: None,
    long: "git",
    takes_value: TakesValue::Forbidden,
};
pub static NO_GIT: Arg = Arg {
    short: None,
    long: "no-git",
    takes_value: TakesValue::Forbidden,
};
pub static GIT_REPOS: Arg = Arg {
    short: None,
    long: "git-repos",
    takes_value: TakesValue::Forbidden,
};
pub static GIT_REPOS_NO_STAT: Arg = Arg {
    short: None,
    long: "git-repos-no-status",
    takes_value: TakesValue::Forbidden,
};
pub static EXTENDED: Arg = Arg {
    short: Some(b'@'),
    long: "extended",
    takes_value: TakesValue::Forbidden,
};
pub static OCTAL: Arg = Arg {
    short: Some(b'o'),
    long: "octal-permissions",
    takes_value: TakesValue::Forbidden,
};
pub static SECURITY_CONTEXT: Arg = Arg {
    short: Some(b'Z'),
    long: "context",
    takes_value: TakesValue::Forbidden,
};

pub static ALL_ARGS: Args = Args(&[
<<<<<<< HEAD
    &VERSION,
    &HELP,
    &ONE_LINE,
    &LONG,
    &GRID,
    &ACROSS,
    &RECURSE,
    &TREE,
    &CLASSIFY,
    &DEREF_LINKS,
    &COLOR,
    &COLOUR,
    &COLOR_SCALE,
    &COLOUR_SCALE,
    &WIDTH,
    &NO_QUOTES,
    &ALL,
    &ALMOST_ALL,
    &LIST_DIRS,
    &LEVEL,
    &REVERSE,
    &SORT,
    &DIRS_FIRST,
    &IGNORE_GLOB,
    &GIT_IGNORE,
    &ONLY_DIRS,
    &ONLY_FILES,
    &BINARY,
    &BYTES,
    &GROUP,
    &NUMERIC,
    &HEADER,
    &ICONS,
    &INODE,
    &LINKS,
    &MODIFIED,
    &CHANGED,
    &BLOCKSIZE,
    &TOTAL_SIZE,
    &TIME,
    &ACCESSED,
    &CREATED,
    &TIME_STYLE,
    &HYPERLINK,
    &MOUNTS,
    &NO_PERMISSIONS,
    &NO_FILESIZE,
    &NO_USER,
    &NO_TIME,
    &SMART_GROUP,
    &GIT,
    &NO_GIT,
    &GIT_REPOS,
    &GIT_REPOS_NO_STAT,
    &EXTENDED,
    &OCTAL,
    &SECURITY_CONTEXT,
=======
    &VERSION, &HELP,

    &ONE_LINE, &LONG, &GRID, &ACROSS, &RECURSE, &TREE, &CLASSIFY, &DEREF_LINKS,
    &COLOR, &COLOUR, &COLOR_SCALE, &COLOUR_SCALE, &COLOR_SCALE_MODE, &COLOUR_SCALE_MODE,
    &WIDTH, &NO_QUOTES,

    &ALL, &ALMOST_ALL, &LIST_DIRS, &LEVEL, &REVERSE, &SORT, &DIRS_FIRST,
    &IGNORE_GLOB, &GIT_IGNORE, &ONLY_DIRS, &ONLY_FILES,

    &BINARY, &BYTES, &GROUP, &NUMERIC, &HEADER, &ICONS, &INODE, &LINKS, &MODIFIED, &CHANGED,
    &BLOCKSIZE, &TOTAL_SIZE, &TIME, &ACCESSED, &CREATED, &TIME_STYLE, &HYPERLINK, &MOUNTS,
    &NO_PERMISSIONS, &NO_FILESIZE, &NO_USER, &NO_TIME, &SMART_GROUP,

    &GIT, &NO_GIT, &GIT_REPOS, &GIT_REPOS_NO_STAT,
    &EXTENDED, &OCTAL, &SECURITY_CONTEXT
>>>>>>> 9683862a
]);<|MERGE_RESOLUTION|>--- conflicted
+++ resolved
@@ -1,93 +1,21 @@
 use crate::options::parser::{Arg, Args, TakesValue, Values};
 
 // exa options
-pub static VERSION: Arg = Arg {
-    short: Some(b'v'),
-    long: "version",
-    takes_value: TakesValue::Forbidden,
-};
-pub static HELP: Arg = Arg {
-    short: Some(b'?'),
-    long: "help",
-    takes_value: TakesValue::Forbidden,
-};
+pub static VERSION: Arg = Arg { short: Some(b'v'), long: "version",  takes_value: TakesValue::Forbidden };
+pub static HELP:    Arg = Arg { short: Some(b'?'), long: "help",     takes_value: TakesValue::Forbidden };
 
 // display options
-pub static ONE_LINE: Arg = Arg {
-    short: Some(b'1'),
-    long: "oneline",
-    takes_value: TakesValue::Forbidden,
-};
-pub static LONG: Arg = Arg {
-    short: Some(b'l'),
-    long: "long",
-    takes_value: TakesValue::Forbidden,
-};
-pub static GRID: Arg = Arg {
-    short: Some(b'G'),
-    long: "grid",
-    takes_value: TakesValue::Forbidden,
-};
-pub static ACROSS: Arg = Arg {
-    short: Some(b'x'),
-    long: "across",
-    takes_value: TakesValue::Forbidden,
-};
-pub static RECURSE: Arg = Arg {
-    short: Some(b'R'),
-    long: "recurse",
-    takes_value: TakesValue::Forbidden,
-};
-pub static TREE: Arg = Arg {
-    short: Some(b'T'),
-    long: "tree",
-    takes_value: TakesValue::Forbidden,
-};
-pub static CLASSIFY: Arg = Arg {
-    short: Some(b'F'),
-    long: "classify",
-    takes_value: TakesValue::Forbidden,
-};
-pub static DEREF_LINKS: Arg = Arg {
-    short: Some(b'X'),
-    long: "dereference",
-    takes_value: TakesValue::Forbidden,
-};
-pub static WIDTH: Arg = Arg {
-    short: Some(b'w'),
-    long: "width",
-    takes_value: TakesValue::Necessary(None),
-};
-pub static NO_QUOTES: Arg = Arg {
-    short: None,
-    long: "no-quotes",
-    takes_value: TakesValue::Forbidden,
-};
+pub static ONE_LINE:    Arg = Arg { short: Some(b'1'), long: "oneline",     takes_value: TakesValue::Forbidden };
+pub static LONG:        Arg = Arg { short: Some(b'l'), long: "long",        takes_value: TakesValue::Forbidden };
+pub static GRID:        Arg = Arg { short: Some(b'G'), long: "grid",        takes_value: TakesValue::Forbidden };
+pub static ACROSS:      Arg = Arg { short: Some(b'x'), long: "across",      takes_value: TakesValue::Forbidden };
+pub static RECURSE:     Arg = Arg { short: Some(b'R'), long: "recurse",     takes_value: TakesValue::Forbidden };
+pub static TREE:        Arg = Arg { short: Some(b'T'), long: "tree",        takes_value: TakesValue::Forbidden };
+pub static CLASSIFY:    Arg = Arg { short: Some(b'F'), long: "classify",    takes_value: TakesValue::Forbidden };
+pub static DEREF_LINKS: Arg = Arg { short: Some(b'X'), long: "dereference", takes_value: TakesValue::Forbidden };
+pub static WIDTH:       Arg = Arg { short: Some(b'w'), long: "width",       takes_value: TakesValue::Necessary(None) };
+pub static NO_QUOTES:   Arg = Arg { short: None,       long: "no-quotes",   takes_value: TakesValue::Forbidden };
 
-<<<<<<< HEAD
-pub static COLOR: Arg = Arg {
-    short: None,
-    long: "color",
-    takes_value: TakesValue::Optional(Some(WHEN)),
-};
-pub static COLOUR: Arg = Arg {
-    short: None,
-    long: "colour",
-    takes_value: TakesValue::Optional(Some(WHEN)),
-};
-const WHEN: &[&str] = &["always", "auto", "never"];
-
-pub static COLOR_SCALE: Arg = Arg {
-    short: None,
-    long: "color-scale",
-    takes_value: TakesValue::Forbidden,
-};
-pub static COLOUR_SCALE: Arg = Arg {
-    short: None,
-    long: "colour-scale",
-    takes_value: TakesValue::Forbidden,
-};
-=======
 pub static COLOR:  Arg = Arg { short: None, long: "color",  takes_value: TakesValue::Optional(Some(WHEN), "auto") };
 pub static COLOUR: Arg = Arg { short: None, long: "colour", takes_value: TakesValue::Optional(Some(WHEN), "auto") };
 const WHEN: &[&str] = &["always", "auto", "never"];
@@ -98,177 +26,24 @@
 pub static COLOUR_SCALE_MODE: Arg = Arg { short: None, long: "colour-scale-mode", takes_value: TakesValue::Necessary(Some(COLOR_SCALE_MODES))};
 const SCALES: Values = &["all", "size", "age"];
 const COLOR_SCALE_MODES: Values = &["fixed", "gradient"];
->>>>>>> 9683862a
 
 // filtering and sorting options
-pub static ALL: Arg = Arg {
-    short: Some(b'a'),
-    long: "all",
-    takes_value: TakesValue::Forbidden,
-};
-pub static ALMOST_ALL: Arg = Arg {
-    short: Some(b'A'),
-    long: "almost-all",
-    takes_value: TakesValue::Forbidden,
-};
-pub static LIST_DIRS: Arg = Arg {
-    short: Some(b'd'),
-    long: "list-dirs",
-    takes_value: TakesValue::Forbidden,
-};
-pub static LEVEL: Arg = Arg {
-    short: Some(b'L'),
-    long: "level",
-    takes_value: TakesValue::Necessary(None),
-};
-pub static REVERSE: Arg = Arg {
-    short: Some(b'r'),
-    long: "reverse",
-    takes_value: TakesValue::Forbidden,
-};
-pub static SORT: Arg = Arg {
-    short: Some(b's'),
-    long: "sort",
-    takes_value: TakesValue::Necessary(Some(SORTS)),
-};
-pub static IGNORE_GLOB: Arg = Arg {
-    short: Some(b'I'),
-    long: "ignore-glob",
-    takes_value: TakesValue::Necessary(None),
-};
-pub static GIT_IGNORE: Arg = Arg {
-    short: None,
-    long: "git-ignore",
-    takes_value: TakesValue::Forbidden,
-};
-pub static DIRS_FIRST: Arg = Arg {
-    short: None,
-    long: "group-directories-first",
-    takes_value: TakesValue::Forbidden,
-};
-pub static ONLY_DIRS: Arg = Arg {
-    short: Some(b'D'),
-    long: "only-dirs",
-    takes_value: TakesValue::Forbidden,
-};
-pub static ONLY_FILES: Arg = Arg {
-    short: Some(b'f'),
-    long: "only-files",
-    takes_value: TakesValue::Forbidden,
-};
-const SORTS: Values = &[
-    "name",
-    "Name",
-    "size",
-    "extension",
-    "Extension",
-    "modified",
-    "changed",
-    "accessed",
-    "created",
-    "inode",
-    "type",
-    "none",
-];
+pub static ALL:         Arg = Arg { short: Some(b'a'), long: "all",         takes_value: TakesValue::Forbidden };
+pub static ALMOST_ALL:  Arg = Arg { short: Some(b'A'), long: "almost-all",  takes_value: TakesValue::Forbidden };
+pub static LIST_DIRS:   Arg = Arg { short: Some(b'd'), long: "list-dirs",   takes_value: TakesValue::Forbidden };
+pub static LEVEL:       Arg = Arg { short: Some(b'L'), long: "level",       takes_value: TakesValue::Necessary(None) };
+pub static REVERSE:     Arg = Arg { short: Some(b'r'), long: "reverse",     takes_value: TakesValue::Forbidden };
+pub static SORT:        Arg = Arg { short: Some(b's'), long: "sort",        takes_value: TakesValue::Necessary(Some(SORTS)) };
+pub static IGNORE_GLOB: Arg = Arg { short: Some(b'I'), long: "ignore-glob", takes_value: TakesValue::Necessary(None) };
+pub static GIT_IGNORE:  Arg = Arg { short: None, long: "git-ignore",           takes_value: TakesValue::Forbidden };
+pub static DIRS_FIRST:  Arg = Arg { short: None, long: "group-directories-first",  takes_value: TakesValue::Forbidden };
+pub static ONLY_DIRS:   Arg = Arg { short: Some(b'D'), long: "only-dirs", takes_value: TakesValue::Forbidden };
+pub static ONLY_FILES:  Arg = Arg { short: Some(b'f'), long: "only-files", takes_value: TakesValue::Forbidden };
+const SORTS: Values = &[ "name", "Name", "size", "extension",
+                         "Extension", "modified", "changed", "accessed",
+                         "created", "inode", "type", "none" ];
 
 // display options
-<<<<<<< HEAD
-pub static BINARY: Arg = Arg {
-    short: Some(b'b'),
-    long: "binary",
-    takes_value: TakesValue::Forbidden,
-};
-pub static BYTES: Arg = Arg {
-    short: Some(b'B'),
-    long: "bytes",
-    takes_value: TakesValue::Forbidden,
-};
-pub static GROUP: Arg = Arg {
-    short: Some(b'g'),
-    long: "group",
-    takes_value: TakesValue::Forbidden,
-};
-pub static NUMERIC: Arg = Arg {
-    short: Some(b'n'),
-    long: "numeric",
-    takes_value: TakesValue::Forbidden,
-};
-pub static HEADER: Arg = Arg {
-    short: Some(b'h'),
-    long: "header",
-    takes_value: TakesValue::Forbidden,
-};
-pub static ICONS: Arg = Arg {
-    short: None,
-    long: "icons",
-    takes_value: TakesValue::Optional(Some(WHEN)),
-};
-pub static INODE: Arg = Arg {
-    short: Some(b'i'),
-    long: "inode",
-    takes_value: TakesValue::Forbidden,
-};
-pub static LINKS: Arg = Arg {
-    short: Some(b'H'),
-    long: "links",
-    takes_value: TakesValue::Forbidden,
-};
-pub static MODIFIED: Arg = Arg {
-    short: Some(b'm'),
-    long: "modified",
-    takes_value: TakesValue::Forbidden,
-};
-pub static CHANGED: Arg = Arg {
-    short: None,
-    long: "changed",
-    takes_value: TakesValue::Forbidden,
-};
-pub static BLOCKSIZE: Arg = Arg {
-    short: Some(b'S'),
-    long: "blocksize",
-    takes_value: TakesValue::Forbidden,
-};
-pub static TOTAL_SIZE: Arg = Arg {
-    short: None,
-    long: "total-size",
-    takes_value: TakesValue::Forbidden,
-};
-pub static TIME: Arg = Arg {
-    short: Some(b't'),
-    long: "time",
-    takes_value: TakesValue::Necessary(Some(TIMES)),
-};
-pub static ACCESSED: Arg = Arg {
-    short: Some(b'u'),
-    long: "accessed",
-    takes_value: TakesValue::Forbidden,
-};
-pub static CREATED: Arg = Arg {
-    short: Some(b'U'),
-    long: "created",
-    takes_value: TakesValue::Forbidden,
-};
-pub static TIME_STYLE: Arg = Arg {
-    short: None,
-    long: "time-style",
-    takes_value: TakesValue::Necessary(Some(TIME_STYLES)),
-};
-pub static HYPERLINK: Arg = Arg {
-    short: None,
-    long: "hyperlink",
-    takes_value: TakesValue::Forbidden,
-};
-pub static MOUNTS: Arg = Arg {
-    short: Some(b'M'),
-    long: "mounts",
-    takes_value: TakesValue::Forbidden,
-};
-pub static SMART_GROUP: Arg = Arg {
-    short: None,
-    long: "smart-group",
-    takes_value: TakesValue::Forbidden,
-};
-=======
 pub static BINARY:      Arg = Arg { short: Some(b'b'), long: "binary",      takes_value: TakesValue::Forbidden };
 pub static BYTES:       Arg = Arg { short: Some(b'B'), long: "bytes",       takes_value: TakesValue::Forbidden };
 pub static GROUP:       Arg = Arg { short: Some(b'g'), long: "group",       takes_value: TakesValue::Forbidden };
@@ -288,129 +63,25 @@
 pub static HYPERLINK:   Arg = Arg { short: None,       long: "hyperlink",   takes_value: TakesValue::Forbidden };
 pub static MOUNTS:      Arg = Arg { short: Some(b'M'), long: "mounts",      takes_value: TakesValue::Forbidden };
 pub static SMART_GROUP: Arg = Arg { short: None,       long: "smart-group", takes_value: TakesValue::Forbidden };
->>>>>>> 9683862a
 const TIMES: Values = &["modified", "changed", "accessed", "created"];
 const TIME_STYLES: Values = &["default", "long-iso", "full-iso", "iso", "relative"];
 
 // suppressing columns
-pub static NO_PERMISSIONS: Arg = Arg {
-    short: None,
-    long: "no-permissions",
-    takes_value: TakesValue::Forbidden,
-};
-pub static NO_FILESIZE: Arg = Arg {
-    short: None,
-    long: "no-filesize",
-    takes_value: TakesValue::Forbidden,
-};
-pub static NO_USER: Arg = Arg {
-    short: None,
-    long: "no-user",
-    takes_value: TakesValue::Forbidden,
-};
-pub static NO_TIME: Arg = Arg {
-    short: None,
-    long: "no-time",
-    takes_value: TakesValue::Forbidden,
-};
+pub static NO_PERMISSIONS: Arg = Arg { short: None, long: "no-permissions", takes_value: TakesValue::Forbidden };
+pub static NO_FILESIZE: Arg = Arg { short: None, long: "no-filesize", takes_value: TakesValue::Forbidden };
+pub static NO_USER: Arg = Arg { short: None, long: "no-user", takes_value: TakesValue::Forbidden };
+pub static NO_TIME: Arg = Arg { short: None, long: "no-time", takes_value: TakesValue::Forbidden };
 
 // optional feature options
-pub static GIT: Arg = Arg {
-    short: None,
-    long: "git",
-    takes_value: TakesValue::Forbidden,
-};
-pub static NO_GIT: Arg = Arg {
-    short: None,
-    long: "no-git",
-    takes_value: TakesValue::Forbidden,
-};
-pub static GIT_REPOS: Arg = Arg {
-    short: None,
-    long: "git-repos",
-    takes_value: TakesValue::Forbidden,
-};
-pub static GIT_REPOS_NO_STAT: Arg = Arg {
-    short: None,
-    long: "git-repos-no-status",
-    takes_value: TakesValue::Forbidden,
-};
-pub static EXTENDED: Arg = Arg {
-    short: Some(b'@'),
-    long: "extended",
-    takes_value: TakesValue::Forbidden,
-};
-pub static OCTAL: Arg = Arg {
-    short: Some(b'o'),
-    long: "octal-permissions",
-    takes_value: TakesValue::Forbidden,
-};
-pub static SECURITY_CONTEXT: Arg = Arg {
-    short: Some(b'Z'),
-    long: "context",
-    takes_value: TakesValue::Forbidden,
-};
+pub static GIT:               Arg = Arg { short: None,       long: "git",                  takes_value: TakesValue::Forbidden };
+pub static NO_GIT:            Arg = Arg { short: None,       long: "no-git",               takes_value: TakesValue::Forbidden };
+pub static GIT_REPOS:         Arg = Arg { short: None,       long: "git-repos",            takes_value: TakesValue::Forbidden };
+pub static GIT_REPOS_NO_STAT: Arg = Arg { short: None,       long: "git-repos-no-status",  takes_value: TakesValue::Forbidden };
+pub static EXTENDED:          Arg = Arg { short: Some(b'@'), long: "extended",             takes_value: TakesValue::Forbidden };
+pub static OCTAL:             Arg = Arg { short: Some(b'o'), long: "octal-permissions",    takes_value: TakesValue::Forbidden };
+pub static SECURITY_CONTEXT:  Arg = Arg { short: Some(b'Z'), long: "context",              takes_value: TakesValue::Forbidden };
 
 pub static ALL_ARGS: Args = Args(&[
-<<<<<<< HEAD
-    &VERSION,
-    &HELP,
-    &ONE_LINE,
-    &LONG,
-    &GRID,
-    &ACROSS,
-    &RECURSE,
-    &TREE,
-    &CLASSIFY,
-    &DEREF_LINKS,
-    &COLOR,
-    &COLOUR,
-    &COLOR_SCALE,
-    &COLOUR_SCALE,
-    &WIDTH,
-    &NO_QUOTES,
-    &ALL,
-    &ALMOST_ALL,
-    &LIST_DIRS,
-    &LEVEL,
-    &REVERSE,
-    &SORT,
-    &DIRS_FIRST,
-    &IGNORE_GLOB,
-    &GIT_IGNORE,
-    &ONLY_DIRS,
-    &ONLY_FILES,
-    &BINARY,
-    &BYTES,
-    &GROUP,
-    &NUMERIC,
-    &HEADER,
-    &ICONS,
-    &INODE,
-    &LINKS,
-    &MODIFIED,
-    &CHANGED,
-    &BLOCKSIZE,
-    &TOTAL_SIZE,
-    &TIME,
-    &ACCESSED,
-    &CREATED,
-    &TIME_STYLE,
-    &HYPERLINK,
-    &MOUNTS,
-    &NO_PERMISSIONS,
-    &NO_FILESIZE,
-    &NO_USER,
-    &NO_TIME,
-    &SMART_GROUP,
-    &GIT,
-    &NO_GIT,
-    &GIT_REPOS,
-    &GIT_REPOS_NO_STAT,
-    &EXTENDED,
-    &OCTAL,
-    &SECURITY_CONTEXT,
-=======
     &VERSION, &HELP,
 
     &ONE_LINE, &LONG, &GRID, &ACROSS, &RECURSE, &TREE, &CLASSIFY, &DEREF_LINKS,
@@ -426,5 +97,4 @@
 
     &GIT, &NO_GIT, &GIT_REPOS, &GIT_REPOS_NO_STAT,
     &EXTENDED, &OCTAL, &SECURITY_CONTEXT
->>>>>>> 9683862a
 ]);