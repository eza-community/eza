use crate::options::parser::{Arg, Args, TakesValue, Values};

// exa options
pub static VERSION: Arg = Arg { short: Some(b'v'), long: "version",  takes_value: TakesValue::Forbidden };
pub static HELP:    Arg = Arg { short: Some(b'?'), long: "help",     takes_value: TakesValue::Forbidden };

// display options
pub static ONE_LINE:    Arg = Arg { short: Some(b'1'), long: "oneline",     takes_value: TakesValue::Forbidden };
pub static LONG:        Arg = Arg { short: Some(b'l'), long: "long",        takes_value: TakesValue::Forbidden };
pub static GRID:        Arg = Arg { short: Some(b'G'), long: "grid",        takes_value: TakesValue::Forbidden };
pub static ACROSS:      Arg = Arg { short: Some(b'x'), long: "across",      takes_value: TakesValue::Forbidden };
pub static RECURSE:     Arg = Arg { short: Some(b'R'), long: "recurse",     takes_value: TakesValue::Forbidden };
pub static TREE:        Arg = Arg { short: Some(b'T'), long: "tree",        takes_value: TakesValue::Forbidden };
pub static CLASSIFY:    Arg = Arg { short: Some(b'F'), long: "classify",    takes_value: TakesValue::Forbidden };
pub static DEREF_LINKS: Arg = Arg { short: Some(b'X'), long: "dereference", takes_value: TakesValue::Forbidden };
pub static WIDTH:       Arg = Arg { short: Some(b'w'), long: "width",       takes_value: TakesValue::Necessary(None) };
pub static NO_QUOTES:Arg = Arg { short: None,          long: "no-quotes",takes_value: TakesValue::Forbidden };

pub static COLOR:  Arg = Arg { short: None, long: "color",  takes_value: TakesValue::Necessary(Some(COLOURS)) };
pub static COLOUR: Arg = Arg { short: None, long: "colour", takes_value: TakesValue::Necessary(Some(COLOURS)) };
const COLOURS: &[&str] = &["always", "auto", "never"];

pub static COLOR_SCALE:  Arg = Arg { short: None, long: "color-scale",  takes_value: TakesValue::Forbidden };
pub static COLOUR_SCALE: Arg = Arg { short: None, long: "colour-scale", takes_value: TakesValue::Forbidden };

// filtering and sorting options
pub static ALL:         Arg = Arg { short: Some(b'a'), long: "all",         takes_value: TakesValue::Forbidden };
pub static ALMOST_ALL:  Arg = Arg { short: Some(b'A'), long: "almost-all",  takes_value: TakesValue::Forbidden };
pub static LIST_DIRS:   Arg = Arg { short: Some(b'd'), long: "list-dirs",   takes_value: TakesValue::Forbidden };
pub static LEVEL:       Arg = Arg { short: Some(b'L'), long: "level",       takes_value: TakesValue::Necessary(None) };
pub static REVERSE:     Arg = Arg { short: Some(b'r'), long: "reverse",     takes_value: TakesValue::Forbidden };
pub static SORT:        Arg = Arg { short: Some(b's'), long: "sort",        takes_value: TakesValue::Necessary(Some(SORTS)) };
pub static IGNORE_GLOB: Arg = Arg { short: Some(b'I'), long: "ignore-glob", takes_value: TakesValue::Necessary(None) };
pub static GIT_IGNORE:  Arg = Arg { short: None, long: "git-ignore",           takes_value: TakesValue::Forbidden };
pub static DIRS_FIRST:  Arg = Arg { short: None, long: "group-directories-first",  takes_value: TakesValue::Forbidden };
pub static ONLY_DIRS:   Arg = Arg { short: Some(b'D'), long: "only-dirs", takes_value: TakesValue::Forbidden };
pub static ONLY_FILES:   Arg = Arg { short: Some(b'f'), long: "only-files", takes_value: TakesValue::Forbidden };
const SORTS: Values = &[ "name", "Name", "size", "extension",
                         "Extension", "modified", "changed", "accessed",
                         "created", "inode", "type", "none" ];

// display options
pub static BINARY:      Arg = Arg { short: Some(b'b'), long: "binary",      takes_value: TakesValue::Forbidden };
pub static BYTES:       Arg = Arg { short: Some(b'B'), long: "bytes",       takes_value: TakesValue::Forbidden };
pub static GROUP:       Arg = Arg { short: Some(b'g'), long: "group",       takes_value: TakesValue::Forbidden };
pub static NUMERIC:     Arg = Arg { short: Some(b'n'), long: "numeric",     takes_value: TakesValue::Forbidden };
pub static HEADER:      Arg = Arg { short: Some(b'h'), long: "header",      takes_value: TakesValue::Forbidden };
pub static ICONS:       Arg = Arg { short: None,       long: "icons",       takes_value: TakesValue::Forbidden };
pub static INODE:       Arg = Arg { short: Some(b'i'), long: "inode",       takes_value: TakesValue::Forbidden };
pub static LINKS:       Arg = Arg { short: Some(b'H'), long: "links",       takes_value: TakesValue::Forbidden };
pub static MODIFIED:    Arg = Arg { short: Some(b'm'), long: "modified",    takes_value: TakesValue::Forbidden };
pub static CHANGED:     Arg = Arg { short: None,       long: "changed",     takes_value: TakesValue::Forbidden };
pub static BLOCKSIZE:   Arg = Arg { short: Some(b'S'), long: "blocksize",   takes_value: TakesValue::Forbidden };
<<<<<<< HEAD
pub static TOTALSIZE:  Arg = Arg { short: None,       long: "totalsize",  takes_value: TakesValue::Forbidden };
=======
pub static TOTALSIZE:   Arg = Arg { short: None,       long: "totalsize",   takes_value: TakesValue::Forbidden };
>>>>>>> 23bdd9c9
pub static TIME:        Arg = Arg { short: Some(b't'), long: "time",        takes_value: TakesValue::Necessary(Some(TIMES)) };
pub static ACCESSED:    Arg = Arg { short: Some(b'u'), long: "accessed",    takes_value: TakesValue::Forbidden };
pub static CREATED:     Arg = Arg { short: Some(b'U'), long: "created",     takes_value: TakesValue::Forbidden };
pub static TIME_STYLE:  Arg = Arg { short: None,       long: "time-style",  takes_value: TakesValue::Necessary(Some(TIME_STYLES)) };
pub static HYPERLINK:   Arg = Arg { short: None,       long: "hyperlink",   takes_value: TakesValue::Forbidden };
pub static MOUNTS:      Arg = Arg { short: Some(b'M'), long: "mounts",      takes_value: TakesValue::Forbidden };
pub static SMART_GROUP: Arg = Arg { short: None,       long: "smart-group", takes_value: TakesValue::Forbidden };
const TIMES: Values = &["modified", "changed", "accessed", "created"];
const TIME_STYLES: Values = &["default", "long-iso", "full-iso", "iso", "relative"];

// suppressing columns
pub static NO_PERMISSIONS: Arg = Arg { short: None, long: "no-permissions", takes_value: TakesValue::Forbidden };
pub static NO_FILESIZE: Arg = Arg { short: None, long: "no-filesize", takes_value: TakesValue::Forbidden };
pub static NO_USER: Arg = Arg { short: None, long: "no-user", takes_value: TakesValue::Forbidden };
pub static NO_TIME: Arg = Arg { short: None, long: "no-time", takes_value: TakesValue::Forbidden };
pub static NO_ICONS: Arg = Arg { short: None, long: "no-icons", takes_value: TakesValue::Forbidden };

// optional feature options
pub static GIT:               Arg = Arg { short: None,       long: "git",                  takes_value: TakesValue::Forbidden };
pub static NO_GIT:            Arg = Arg { short: None,       long: "no-git",               takes_value: TakesValue::Forbidden };
pub static GIT_REPOS:         Arg = Arg { short: None,       long: "git-repos",            takes_value: TakesValue::Forbidden };
pub static GIT_REPOS_NO_STAT: Arg = Arg { short: None,       long: "git-repos-no-status",  takes_value: TakesValue::Forbidden };
pub static EXTENDED:          Arg = Arg { short: Some(b'@'), long: "extended",             takes_value: TakesValue::Forbidden };
pub static OCTAL:             Arg = Arg { short: Some(b'o'), long: "octal-permissions",    takes_value: TakesValue::Forbidden };
pub static SECURITY_CONTEXT:  Arg = Arg { short: Some(b'Z'), long: "context",              takes_value: TakesValue::Forbidden };

pub static ALL_ARGS: Args = Args(&[
    &VERSION, &HELP,

    &ONE_LINE, &LONG, &GRID, &ACROSS, &RECURSE, &TREE, &CLASSIFY, &DEREF_LINKS,
    &COLOR, &COLOUR, &COLOR_SCALE, &COLOUR_SCALE, &WIDTH, &NO_QUOTES,

    &ALL, &ALMOST_ALL, &LIST_DIRS, &LEVEL, &REVERSE, &SORT, &DIRS_FIRST,
    &IGNORE_GLOB, &GIT_IGNORE, &ONLY_DIRS, &ONLY_FILES,

    &BINARY, &BYTES, &GROUP, &NUMERIC, &HEADER, &ICONS, &INODE, &LINKS, &MODIFIED, &CHANGED,
    &BLOCKSIZE, &TOTALSIZE, &TIME, &ACCESSED, &CREATED, &TIME_STYLE, &HYPERLINK, &MOUNTS,
    &NO_PERMISSIONS, &NO_FILESIZE, &NO_USER, &NO_TIME, &NO_ICONS, &SMART_GROUP,

    &GIT, &NO_GIT, &GIT_REPOS, &GIT_REPOS_NO_STAT,
    &EXTENDED, &OCTAL, &SECURITY_CONTEXT
]);<|MERGE_RESOLUTION|>--- conflicted
+++ resolved
@@ -51,11 +51,7 @@
 pub static MODIFIED:    Arg = Arg { short: Some(b'm'), long: "modified",    takes_value: TakesValue::Forbidden };
 pub static CHANGED:     Arg = Arg { short: None,       long: "changed",     takes_value: TakesValue::Forbidden };
 pub static BLOCKSIZE:   Arg = Arg { short: Some(b'S'), long: "blocksize",   takes_value: TakesValue::Forbidden };
-<<<<<<< HEAD
-pub static TOTALSIZE:  Arg = Arg { short: None,       long: "totalsize",  takes_value: TakesValue::Forbidden };
-=======
 pub static TOTALSIZE:   Arg = Arg { short: None,       long: "totalsize",   takes_value: TakesValue::Forbidden };
->>>>>>> 23bdd9c9
 pub static TIME:        Arg = Arg { short: Some(b't'), long: "time",        takes_value: TakesValue::Necessary(Some(TIMES)) };
 pub static ACCESSED:    Arg = Arg { short: Some(b'u'), long: "accessed",    takes_value: TakesValue::Forbidden };
 pub static CREATED:     Arg = Arg { short: Some(b'U'), long: "created",     takes_value: TakesValue::Forbidden };
