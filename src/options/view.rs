--- conflicted
+++ resolved
@@ -352,17 +352,10 @@
             "iso" => Ok(Self::ISOFormat),
             "long-iso" => Ok(Self::LongISO),
             "full-iso" => Ok(Self::FullISO),
-<<<<<<< HEAD
-            _ => Err(OptionsError::BadArgument(
-                "--time-style".to_string(),
-                word.to_string_lossy().to_string(),
-            )),
-=======
             fmt if fmt.starts_with('+') => Ok(Self::Custom {
                 fmt: fmt[1..].to_owned(),
             }),
             _ => Err(OptionsError::BadArgument(&flags::TIME_STYLE, word)),
->>>>>>> 5ecd7f6d
         }
     }
 }
@@ -654,20 +647,9 @@
         assert_eq!(UserFormat::deduce(&matches), UserFormat::Numeric);
     }
 
-<<<<<<< HEAD
     #[test]
     fn deduce_size_format() {
         let matches = Opts { ..Opts::default() };
-=======
-        // Individual settings
-        test!(default:          TimeFormat <- ["--time-style=default"], None;      Both => like Ok(TimeFormat::DefaultFormat));
-        test!(iso:              TimeFormat <- ["--time-style", "iso"], None;       Both => like Ok(TimeFormat::ISOFormat));
-        test!(relative:         TimeFormat <- ["--time-style", "relative"], None;  Both => like Ok(TimeFormat::Relative));
-        test!(long_iso:         TimeFormat <- ["--time-style=long-iso"], None;     Both => like Ok(TimeFormat::LongISO));
-        test!(full_iso:         TimeFormat <- ["--time-style", "full-iso"], None;  Both => like Ok(TimeFormat::FullISO));
-        test!(custom_style:     TimeFormat <- ["--time-style", "+%Y/%m/%d"], None; Both => like Ok(TimeFormat::Custom { .. }));
-        test!(bad_custom_style: TimeFormat <- ["--time-style", "%Y/%m/%d"], None;  Both => err OptionsError::BadArgument(&flags::TIME_STYLE, OsString::from("%Y/%m/%d")));
->>>>>>> 5ecd7f6d
 
         assert_eq!(SizeFormat::deduce(&matches), SizeFormat::DecimalBytes);
     }
