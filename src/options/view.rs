use crate::fs::feature::xattr;
use crate::options::parser::MatchedFlags;
use crate::options::{flags, NumberSource, OptionsError, Vars};
use crate::output::file_name::Options as FileStyle;
use crate::output::grid_details::{self, RowThreshold};
use crate::output::table::{Columns, Options as TableOptions, SizeFormat, TimeTypes, UserFormat};
use crate::output::time::TimeFormat;
use crate::output::{details, grid, Mode, TerminalWidth, View};

impl View {
    pub fn deduce<V: Vars>(matches: &MatchedFlags<'_>, vars: &V) -> Result<Self, OptionsError> {
        let mode = Mode::deduce(matches, vars)?;
        let width = TerminalWidth::deduce(matches, vars)?;
        let file_style = FileStyle::deduce(matches, vars)?;
        let deref_links = matches.has(&flags::DEREF_LINKS)?;
        Ok(Self {
            mode,
            width,
            file_style,
            deref_links,
        })
    }
}

impl Mode {
    /// Determine which viewing mode to use based on the user’s options.
    ///
    /// As with the other options, arguments are scanned right-to-left and the
    /// first flag found is matched, so `exa --oneline --long` will pick a
    /// details view, and `exa --long --oneline` will pick the lines view.
    ///
    /// This is complicated a little by the fact that `--grid` and `--tree`
    /// can also combine with `--long`, so care has to be taken to use the
    pub fn deduce<V: Vars>(matches: &MatchedFlags<'_>, vars: &V) -> Result<Self, OptionsError> {
        let flag = matches.has_where_any(|f| {
            f.matches(&flags::LONG)
                || f.matches(&flags::ONE_LINE)
                || f.matches(&flags::GRID)
                || f.matches(&flags::TREE)
        });

        let Some(flag) = flag else {
            Self::strict_check_long_flags(matches)?;
            let grid = grid::Options::deduce(matches)?;
            return Ok(Self::Grid(grid));
        };

        if flag.matches(&flags::LONG)
            || (flag.matches(&flags::TREE) && matches.has(&flags::LONG)?)
            || (flag.matches(&flags::GRID) && matches.has(&flags::LONG)?)
        {
            let _ = matches.has(&flags::LONG)?;
            let details = details::Options::deduce_long(matches, vars)?;

            let flag =
                matches.has_where_any(|f| f.matches(&flags::GRID) || f.matches(&flags::TREE));

            if flag.is_some() && flag.unwrap().matches(&flags::GRID) {
                let _ = matches.has(&flags::GRID)?;
                let grid = grid::Options::deduce(matches)?;
                let row_threshold = RowThreshold::deduce(vars)?;
                let grid_details = grid_details::Options {
                    grid,
                    details,
                    row_threshold,
                };
                return Ok(Self::GridDetails(grid_details));
            }

            // the --tree case is handled by the DirAction parser later
            return Ok(Self::Details(details));
        }

        Self::strict_check_long_flags(matches)?;

        if flag.matches(&flags::TREE) {
            let _ = matches.has(&flags::TREE)?;
            let details = details::Options::deduce_tree(matches)?;
            return Ok(Self::Details(details));
        }

        if flag.matches(&flags::ONE_LINE) {
            let _ = matches.has(&flags::ONE_LINE)?;
            return Ok(Self::Lines);
        }

        let grid = grid::Options::deduce(matches)?;
        Ok(Self::Grid(grid))
    }

    fn strict_check_long_flags(matches: &MatchedFlags<'_>) -> Result<(), OptionsError> {
        // If --long hasn’t been passed, then check if we need to warn the
        // user about flags that won’t have any effect.
        if matches.is_strict() {
            for option in &[
                &flags::BINARY,
                &flags::BYTES,
                &flags::INODE,
                &flags::LINKS,
                &flags::HEADER,
                &flags::BLOCKSIZE,
                &flags::TIME,
                &flags::GROUP,
                &flags::NUMERIC,
                &flags::MOUNTS,
            ] {
                if matches.has(option)? {
                    return Err(OptionsError::Useless(option, false, &flags::LONG));
                }
            }

            if matches.has(&flags::GIT)? && !matches.has(&flags::NO_GIT)? {
                return Err(OptionsError::Useless(&flags::GIT, false, &flags::LONG));
            } else if matches.has(&flags::LEVEL)?
                && !matches.has(&flags::RECURSE)?
                && !matches.has(&flags::TREE)?
            {
                return Err(OptionsError::Useless2(
                    &flags::LEVEL,
                    &flags::RECURSE,
                    &flags::TREE,
                ));
            }
        }

        Ok(())
    }
}

impl grid::Options {
    fn deduce(matches: &MatchedFlags<'_>) -> Result<Self, OptionsError> {
        let grid = grid::Options {
            across: matches.has(&flags::ACROSS)?,
        };

        Ok(grid)
    }
}

impl details::Options {
    fn deduce_tree(matches: &MatchedFlags<'_>) -> Result<Self, OptionsError> {
        let details = details::Options {
            table: None,
            header: false,
            xattr: xattr::ENABLED && matches.has(&flags::EXTENDED)?,
            secattr: xattr::ENABLED && matches.has(&flags::SECURITY_CONTEXT)?,
            mounts: matches.has(&flags::MOUNTS)?,
        };

        Ok(details)
    }

    fn deduce_long<V: Vars>(matches: &MatchedFlags<'_>, vars: &V) -> Result<Self, OptionsError> {
        if matches.is_strict() {
            if matches.has(&flags::ACROSS)? && !matches.has(&flags::GRID)? {
                return Err(OptionsError::Useless(&flags::ACROSS, true, &flags::LONG));
            } else if matches.has(&flags::ONE_LINE)? {
                return Err(OptionsError::Useless(&flags::ONE_LINE, true, &flags::LONG));
            }
        }

        Ok(details::Options {
            table: Some(TableOptions::deduce(matches, vars)?),
            header: matches.has(&flags::HEADER)?,
            xattr: xattr::ENABLED && matches.has(&flags::EXTENDED)?,
            secattr: xattr::ENABLED && matches.has(&flags::SECURITY_CONTEXT)?,
            mounts: matches.has(&flags::MOUNTS)?,
        })
    }
}

impl TerminalWidth {
    fn deduce<V: Vars>(matches: &MatchedFlags<'_>, vars: &V) -> Result<Self, OptionsError> {
        use crate::options::vars;

        if let Some(width) = matches.get(&flags::WIDTH)? {
            let arg_str = width.to_string_lossy();
            match arg_str.parse() {
                Ok(w) => {
                    if w >= 1 {
                        Ok(Self::Set(w))
                    } else {
                        Ok(Self::Automatic)
                    }
                }
                Err(e) => {
                    let source = NumberSource::Arg(&flags::WIDTH);
                    Err(OptionsError::FailedParse(arg_str.to_string(), source, e))
                }
            }
        } else if let Some(columns) = vars.get(vars::COLUMNS).and_then(|s| s.into_string().ok()) {
            match columns.parse() {
                Ok(width) => Ok(Self::Set(width)),
                Err(e) => {
                    let source = NumberSource::Env(vars::COLUMNS);
                    Err(OptionsError::FailedParse(columns, source, e))
                }
            }
        } else {
            Ok(Self::Automatic)
        }
    }
}

impl RowThreshold {
    fn deduce<V: Vars>(vars: &V) -> Result<Self, OptionsError> {
        use crate::options::vars;

        if let Some(columns) = vars
            .get_with_fallback(vars::EZA_GRID_ROWS, vars::EXA_GRID_ROWS)
            .and_then(|s| s.into_string().ok())
        {
            match columns.parse() {
                Ok(rows) => Ok(Self::MinimumRows(rows)),
                Err(e) => {
                    let source = NumberSource::Env(
                        vars.source(vars::EZA_GRID_ROWS, vars::EXA_GRID_ROWS)
                            .unwrap(),
                    );
                    Err(OptionsError::FailedParse(columns, source, e))
                }
            }
        } else {
            Ok(Self::AlwaysGrid)
        }
    }
}

impl TableOptions {
    fn deduce<V: Vars>(matches: &MatchedFlags<'_>, vars: &V) -> Result<Self, OptionsError> {
        let time_format = TimeFormat::deduce(matches, vars)?;
        let size_format = SizeFormat::deduce(matches)?;
        let user_format = UserFormat::deduce(matches)?;
        let columns = Columns::deduce(matches)?;
        Ok(Self {
            size_format,
            time_format,
            user_format,
            columns,
        })
    }
}

impl Columns {
    fn deduce(matches: &MatchedFlags<'_>) -> Result<Self, OptionsError> {
        let time_types = TimeTypes::deduce(matches)?;

        let git = matches.has(&flags::GIT)? && !matches.has(&flags::NO_GIT)?;
        let subdir_git_repos = matches.has(&flags::GIT_REPOS)? && !matches.has(&flags::NO_GIT)?;
        let subdir_git_repos_no_stat = !subdir_git_repos
            && matches.has(&flags::GIT_REPOS_NO_STAT)?
            && !matches.has(&flags::NO_GIT)?;

        let blocksize = matches.has(&flags::BLOCKSIZE)?;
        let group = matches.has(&flags::GROUP)?;
        let inode = matches.has(&flags::INODE)?;
        let links = matches.has(&flags::LINKS)?;
        let octal = matches.has(&flags::OCTAL)?;
        let security_context = xattr::ENABLED && matches.has(&flags::SECURITY_CONTEXT)?;

        let permissions = !matches.has(&flags::NO_PERMISSIONS)?;
        let filesize = !matches.has(&flags::NO_FILESIZE)?;
        let user = !matches.has(&flags::NO_USER)?;

        Ok(Self {
            time_types,
            inode,
            links,
            blocksize,
            group,
            git,
            subdir_git_repos,
            subdir_git_repos_no_stat,
            octal,
            security_context,
            permissions,
            filesize,
            user,
        })
    }
}

impl SizeFormat {
    /// Determine which file size to use in the file size column based on
    /// the user’s options.
    ///
    /// The default mode is to use the decimal prefixes, as they are the
    /// most commonly-understood, and don’t involve trying to parse large
    /// strings of digits in your head. Changing the format to anything else
    /// involves the `--binary` or `--bytes` flags, and these conflict with
    /// each other.
    fn deduce(matches: &MatchedFlags<'_>) -> Result<Self, OptionsError> {
        let flag = matches.has_where(|f| f.matches(&flags::BINARY) || f.matches(&flags::BYTES))?;

        Ok(match flag {
            Some(f) if f.matches(&flags::BINARY) => Self::BinaryBytes,
            Some(f) if f.matches(&flags::BYTES) => Self::JustBytes,
            _ => Self::DecimalBytes,
        })
    }
}

impl TimeFormat {
    /// Determine how time should be formatted in timestamp columns.
    fn deduce<V: Vars>(matches: &MatchedFlags<'_>, vars: &V) -> Result<Self, OptionsError> {
        let word = if let Some(w) = matches.get(&flags::TIME_STYLE)? {
            w.to_os_string()
        } else {
            use crate::options::vars;
            match vars.get(vars::TIME_STYLE) {
                Some(ref t) if !t.is_empty() => t.clone(),
                _ => return Ok(Self::DefaultFormat),
            }
        };

        match word.to_string_lossy().as_ref() {
            "default" => Ok(Self::DefaultFormat),
            "relative" => Ok(Self::Relative),
            "iso" => Ok(Self::ISOFormat),
            "long-iso" => Ok(Self::LongISO),
            "full-iso" => Ok(Self::FullISO),
            fmt if fmt.starts_with('+') => Ok(Self::Custom {
                fmt: fmt[1..].to_owned(),
            }),
            _ => Err(OptionsError::BadArgument(&flags::TIME_STYLE, word)),
        }
    }
}

impl UserFormat {
    fn deduce(matches: &MatchedFlags<'_>) -> Result<Self, OptionsError> {
        let flag = matches.has(&flags::NUMERIC)?;
        Ok(if flag { Self::Numeric } else { Self::Name })
    }
}

impl TimeTypes {
    /// Determine which of a file’s time fields should be displayed for it
    /// based on the user’s options.
    ///
    /// There are two separate ways to pick which fields to show: with a
    /// flag (such as `--modified`) or with a parameter (such as
    /// `--time=modified`). An error is signaled if both ways are used.
    ///
    /// It’s valid to show more than one column by passing in more than one
    /// option, but passing *no* options means that the user just wants to
    /// see the default set.
    fn deduce(matches: &MatchedFlags<'_>) -> Result<Self, OptionsError> {
        let possible_word = matches.get(&flags::TIME)?;
        let modified = matches.has(&flags::MODIFIED)?;
        let changed = matches.has(&flags::CHANGED)?;
        let accessed = matches.has(&flags::ACCESSED)?;
        let created = matches.has(&flags::CREATED)?;

        let no_time = matches.has(&flags::NO_TIME)?;

        #[rustfmt::skip]
        let time_types = if no_time {
            Self {
                modified: false,
                changed: false,
                accessed: false,
                created: false,
            }
        } else if let Some(word) = possible_word {
            if modified {
                return Err(OptionsError::Useless(&flags::MODIFIED, true, &flags::TIME));
            } else if changed {
                return Err(OptionsError::Useless(&flags::CHANGED, true, &flags::TIME));
            } else if accessed {
                return Err(OptionsError::Useless(&flags::ACCESSED, true, &flags::TIME));
            } else if created {
                return Err(OptionsError::Useless(&flags::CREATED, true, &flags::TIME));
            } else if word == "mod" || word == "modified" {
                Self { modified: true,  changed: false, accessed: false, created: false }
            } else if word == "ch" || word == "changed" {
                Self { modified: false, changed: true,  accessed: false, created: false }
            } else if word == "acc" || word == "accessed" {
                Self { modified: false, changed: false, accessed: true,  created: false }
            } else if word == "cr" || word == "created" {
                Self { modified: false, changed: false, accessed: false, created: true  }
            } else {
                return Err(OptionsError::BadArgument(&flags::TIME, word.into()));
            }
        } else if modified || changed || accessed || created {
            Self {
                modified,
                changed,
                accessed,
                created,
            }
        } else {
            Self::default()
        };

        Ok(time_types)
    }
}

#[cfg(test)]
mod test {
    use super::*;
    use crate::options::flags;
    use crate::options::parser::{Arg, Flag};
    use std::ffi::OsString;

    use crate::options::test::parse_for_test;
    use crate::options::test::Strictnesses::*;

    static TEST_ARGS: &[&Arg] = &[
        &flags::BINARY,
        &flags::BYTES,
        &flags::TIME_STYLE,
        &flags::TIME,
        &flags::MODIFIED,
        &flags::CHANGED,
        &flags::CREATED,
        &flags::ACCESSED,
        &flags::HEADER,
        &flags::GROUP,
        &flags::INODE,
        &flags::GIT,
        &flags::LINKS,
        &flags::BLOCKSIZE,
        &flags::LONG,
        &flags::LEVEL,
        &flags::GRID,
        &flags::ACROSS,
        &flags::ONE_LINE,
        &flags::TREE,
        &flags::NUMERIC,
    ];

<<<<<<< HEAD
    #[allow(unused_macro_rules)] // for line 463
=======
    #[allow(unused_macro_rules)]
>>>>>>> 3002c853
    macro_rules! test {
        ($name:ident: $type:ident <- $inputs:expr; $stricts:expr => $result:expr) => {
            /// Macro that writes a test.
            /// If testing both strictnesses, they’ll both be done in the same function.
            #[test]
            fn $name() {
                for result in parse_for_test($inputs.as_ref(), TEST_ARGS, $stricts, |mf| {
                    $type::deduce(mf)
                }) {
                    assert_eq!(result, $result);
                }
            }
        };

        ($name:ident: $type:ident <- $inputs:expr; $stricts:expr => err $result:expr) => {
            /// Special macro for testing Err results.
            /// This is needed because sometimes the Ok type doesn’t implement `PartialEq`.
            #[test]
            fn $name() {
                for result in parse_for_test($inputs.as_ref(), TEST_ARGS, $stricts, |mf| {
                    $type::deduce(mf)
                }) {
                    assert_eq!(result.unwrap_err(), $result);
                }
            }
        };

        // this macro is unused
        ($name:ident: $type:ident <- $inputs:expr; $stricts:expr => like $pat:pat) => {
            /// More general macro for testing against a pattern.
            /// Instead of using `PartialEq`, this just tests if it matches a pat.
            #[test]
            fn $name() {
                for result in parse_for_test($inputs.as_ref(), TEST_ARGS, $stricts, |mf| {
                    $type::deduce(mf)
                }) {
                    println!("Testing {:?}", result);
                    match result {
                        $pat => assert!(true),
                        _ => assert!(false),
                    }
                }
            }
        };

        ($name:ident: $type:ident <- $inputs:expr, $vars:expr; $stricts:expr => err $result:expr) => {
            /// Like above, but with $vars.
            #[test]
            fn $name() {
                for result in parse_for_test($inputs.as_ref(), TEST_ARGS, $stricts, |mf| {
                    $type::deduce(mf, &$vars)
                }) {
                    assert_eq!(result.unwrap_err(), $result);
                }
            }
        };

        ($name:ident: $type:ident <- $inputs:expr, $vars:expr; $stricts:expr => like $pat:pat) => {
            /// Like further above, but with $vars.
            #[test]
            fn $name() {
                for result in parse_for_test($inputs.as_ref(), TEST_ARGS, $stricts, |mf| {
                    $type::deduce(mf, &$vars)
                }) {
                    println!("Testing {:?}", result);
                    match result {
                        $pat => assert!(true),
                        _ => assert!(false),
                    }
                }
            }
        };
    }

    mod size_formats {
        use super::*;

        // Default behaviour
        test!(empty:   SizeFormat <- [];                       &Both => Ok(SizeFormat::DecimalBytes));

        // Individual flags
        test!(binary:  SizeFormat <- ["--binary"];             &Both => Ok(SizeFormat::BinaryBytes));
        test!(bytes:   SizeFormat <- ["--bytes"];              &Both => Ok(SizeFormat::JustBytes));

        // Overriding
        test!(both_1:  SizeFormat <- ["--binary", "--binary"];  &Last => Ok(SizeFormat::BinaryBytes));
        test!(both_2:  SizeFormat <- ["--bytes",  "--binary"];  &Last => Ok(SizeFormat::BinaryBytes));
        test!(both_3:  SizeFormat <- ["--binary", "--bytes"];   &Last => Ok(SizeFormat::JustBytes));
        test!(both_4:  SizeFormat <- ["--bytes",  "--bytes"];   &Last => Ok(SizeFormat::JustBytes));

        test!(both_5:  SizeFormat <- ["--binary", "--binary"];  &Complain => err OptionsError::Duplicate(Flag::Long("binary"), Flag::Long("binary")));
        test!(both_6:  SizeFormat <- ["--bytes",  "--binary"];  &Complain => err OptionsError::Duplicate(Flag::Long("bytes"),  Flag::Long("binary")));
        test!(both_7:  SizeFormat <- ["--binary", "--bytes"];   &Complain => err OptionsError::Duplicate(Flag::Long("binary"), Flag::Long("bytes")));
        test!(both_8:  SizeFormat <- ["--bytes",  "--bytes"];   &Complain => err OptionsError::Duplicate(Flag::Long("bytes"),  Flag::Long("bytes")));
    }

    mod time_formats {
        use super::*;

        // These tests use pattern matching because TimeFormat doesn’t
        // implement PartialEq.

        // Default behaviour
        test!(empty:     TimeFormat <- [], None;                            &Both => like Ok(TimeFormat::DefaultFormat));

        // Individual settings
        test!(default:          TimeFormat <- ["--time-style=default"], None;      &Both => like Ok(TimeFormat::DefaultFormat));
        test!(iso:              TimeFormat <- ["--time-style", "iso"], None;       &Both => like Ok(TimeFormat::ISOFormat));
        test!(relative:         TimeFormat <- ["--time-style", "relative"], None;  &Both => like Ok(TimeFormat::Relative));
        test!(long_iso:         TimeFormat <- ["--time-style=long-iso"], None;     &Both => like Ok(TimeFormat::LongISO));
        test!(full_iso:         TimeFormat <- ["--time-style", "full-iso"], None;  &Both => like Ok(TimeFormat::FullISO));
        test!(custom_style:     TimeFormat <- ["--time-style", "+%Y/%m/%d"], None; &Both => like Ok(TimeFormat::Custom { .. }));
        test!(bad_custom_style: TimeFormat <- ["--time-style", "%Y/%m/%d"], None;  &Both => err OptionsError::BadArgument(&flags::TIME_STYLE, OsString::from("%Y/%m/%d")));

        // Overriding
        test!(actually:  TimeFormat <- ["--time-style=default", "--time-style", "iso"], None;  &Last => like Ok(TimeFormat::ISOFormat));
        test!(actual_2:  TimeFormat <- ["--time-style=default", "--time-style", "iso"], None;  &Complain => err OptionsError::Duplicate(Flag::Long("time-style"), Flag::Long("time-style")));

        test!(nevermind: TimeFormat <- ["--time-style", "long-iso", "--time-style=full-iso"], None;  &Last => like Ok(TimeFormat::FullISO));
        test!(nevermore: TimeFormat <- ["--time-style", "long-iso", "--time-style=full-iso"], None;  &Complain => err OptionsError::Duplicate(Flag::Long("time-style"), Flag::Long("time-style")));

        // Errors
        test!(daily:     TimeFormat <- ["--time-style=24-hour"], None;  &Both => err OptionsError::BadArgument(&flags::TIME_STYLE, OsString::from("24-hour")));

        // `TIME_STYLE` environment variable is defined.
        // If the time-style argument is not given, `TIME_STYLE` is used.
        test!(use_env:     TimeFormat <- [], Some("long-iso".into());  &Both => like Ok(TimeFormat::LongISO));

        // If the time-style argument is given, `TIME_STYLE` is overriding.
        test!(override_env:     TimeFormat <- ["--time-style=full-iso"], Some("long-iso".into());  &Both => like Ok(TimeFormat::FullISO));
    }

    mod time_types {
        use super::*;

        // Default behaviour
        test!(empty:     TimeTypes <- [];                      &Both => Ok(TimeTypes::default()));

        // Modified
        test!(modified:  TimeTypes <- ["--modified"];          &Both => Ok(TimeTypes { modified: true,  changed: false, accessed: false, created: false }));
        test!(m:         TimeTypes <- ["-m"];                  &Both => Ok(TimeTypes { modified: true,  changed: false, accessed: false, created: false }));
        test!(time_mod:  TimeTypes <- ["--time=modified"];     &Both => Ok(TimeTypes { modified: true,  changed: false, accessed: false, created: false }));
        test!(t_m:       TimeTypes <- ["-tmod"];               &Both => Ok(TimeTypes { modified: true,  changed: false, accessed: false, created: false }));

        // Changed
        #[cfg(target_family = "unix")]
        test!(changed:   TimeTypes <- ["--changed"];           &Both => Ok(TimeTypes { modified: false, changed: true,  accessed: false, created: false }));
        #[cfg(target_family = "unix")]
        test!(time_ch:   TimeTypes <- ["--time=changed"];      &Both => Ok(TimeTypes { modified: false, changed: true,  accessed: false, created: false }));
        #[cfg(target_family = "unix")]
        test!(t_ch:    TimeTypes <- ["-t", "ch"];              &Both => Ok(TimeTypes { modified: false, changed: true,  accessed: false, created: false }));

        // Accessed
        test!(acc:       TimeTypes <- ["--accessed"];          &Both => Ok(TimeTypes { modified: false, changed: false, accessed: true,  created: false }));
        test!(a:         TimeTypes <- ["-u"];                  &Both => Ok(TimeTypes { modified: false, changed: false, accessed: true,  created: false }));
        test!(time_acc:  TimeTypes <- ["--time", "accessed"];  &Both => Ok(TimeTypes { modified: false, changed: false, accessed: true,  created: false }));
        test!(time_a:    TimeTypes <- ["-t", "acc"];           &Both => Ok(TimeTypes { modified: false, changed: false, accessed: true,  created: false }));

        // Created
        test!(cr:        TimeTypes <- ["--created"];           &Both => Ok(TimeTypes { modified: false, changed: false, accessed: false, created: true  }));
        test!(c:         TimeTypes <- ["-U"];                  &Both => Ok(TimeTypes { modified: false, changed: false, accessed: false, created: true  }));
        test!(time_cr:   TimeTypes <- ["--time=created"];      &Both => Ok(TimeTypes { modified: false, changed: false, accessed: false, created: true  }));
        test!(t_cr:      TimeTypes <- ["-tcr"];                &Both => Ok(TimeTypes { modified: false, changed: false, accessed: false, created: true  }));

        // Multiples
        test!(time_uu:   TimeTypes <- ["-u", "--modified"];    &Both => Ok(TimeTypes { modified: true,  changed: false, accessed: true,  created: false }));

        // Errors
        test!(time_tea:  TimeTypes <- ["--time=tea"];          &Both => err OptionsError::BadArgument(&flags::TIME, OsString::from("tea")));
        test!(t_ea:      TimeTypes <- ["-tea"];                &Both => err OptionsError::BadArgument(&flags::TIME, OsString::from("ea")));

        // Overriding
        test!(overridden:   TimeTypes <- ["-tcr", "-tmod"];    &Last => Ok(TimeTypes { modified: true,  changed: false, accessed: false, created: false }));
        test!(overridden_2: TimeTypes <- ["-tcr", "-tmod"];    &Complain => err OptionsError::Duplicate(Flag::Short(b't'), Flag::Short(b't')));
    }

    mod views {
        use super::*;

        use crate::output::grid::Options as GridOptions;

        // Default
        test!(empty:         Mode <- [], None;            &Both => like Ok(Mode::Grid(_)));

        // Grid views
        test!(original_g:    Mode <- ["-G"], None;        &Both => like Ok(Mode::Grid(GridOptions { across: false, .. })));
        test!(grid:          Mode <- ["--grid"], None;    &Both => like Ok(Mode::Grid(GridOptions { across: false, .. })));
        test!(across:        Mode <- ["--across"], None;  &Both => like Ok(Mode::Grid(GridOptions { across: true,  .. })));
        test!(gracross:      Mode <- ["-xG"], None;       &Both => like Ok(Mode::Grid(GridOptions { across: true,  .. })));

        // Lines views
        test!(lines:         Mode <- ["--oneline"], None;     &Both => like Ok(Mode::Lines));
        test!(prima:         Mode <- ["-1"], None;            &Both => like Ok(Mode::Lines));

        // Details views
        test!(long:          Mode <- ["--long"], None;    &Both => like Ok(Mode::Details(_)));
        test!(ell:           Mode <- ["-l"], None;        &Both => like Ok(Mode::Details(_)));

        // Grid-details views
        test!(lid:           Mode <- ["--long", "--grid"], None;  &Both => like Ok(Mode::GridDetails(_)));
        test!(leg:           Mode <- ["-lG"], None;               &Both => like Ok(Mode::GridDetails(_)));

        // Options that do nothing with --long
        test!(long_across:   Mode <- ["--long", "--across"],   None;  &Last => like Ok(Mode::Details(_)));

        // Options that do nothing without --long
        test!(just_header:   Mode <- ["--header"],    None;  &Last => like Ok(Mode::Grid(_)));
        test!(just_group:    Mode <- ["--group"],     None;  &Last => like Ok(Mode::Grid(_)));
        test!(just_inode:    Mode <- ["--inode"],     None;  &Last => like Ok(Mode::Grid(_)));
        test!(just_links:    Mode <- ["--links"],     None;  &Last => like Ok(Mode::Grid(_)));
        test!(just_blocks:   Mode <- ["--blocksize"], None;  &Last => like Ok(Mode::Grid(_)));
        test!(just_binary:   Mode <- ["--binary"],    None;  &Last => like Ok(Mode::Grid(_)));
        test!(just_bytes:    Mode <- ["--bytes"],     None;  &Last => like Ok(Mode::Grid(_)));
        test!(just_numeric:  Mode <- ["--numeric"],   None;  &Last => like Ok(Mode::Grid(_)));

        #[cfg(feature = "git")]
        test!(just_git:      Mode <- ["--git"],       None;  &Last => like Ok(Mode::Grid(_)));

        test!(just_header_2: Mode <- ["--header"],    None;  &Complain => err OptionsError::Useless(&flags::HEADER,  false, &flags::LONG));
        test!(just_group_2:  Mode <- ["--group"],     None;  &Complain => err OptionsError::Useless(&flags::GROUP,   false, &flags::LONG));
        test!(just_inode_2:  Mode <- ["--inode"],     None;  &Complain => err OptionsError::Useless(&flags::INODE,   false, &flags::LONG));
        test!(just_links_2:  Mode <- ["--links"],     None;  &Complain => err OptionsError::Useless(&flags::LINKS,   false, &flags::LONG));
        test!(just_blocks_2: Mode <- ["--blocksize"], None;  &Complain => err OptionsError::Useless(&flags::BLOCKSIZE,  false, &flags::LONG));
        test!(just_binary_2: Mode <- ["--binary"],    None;  &Complain => err OptionsError::Useless(&flags::BINARY,  false, &flags::LONG));
        test!(just_bytes_2:  Mode <- ["--bytes"],     None;  &Complain => err OptionsError::Useless(&flags::BYTES,   false, &flags::LONG));
        test!(just_numeric2: Mode <- ["--numeric"],   None;  &Complain => err OptionsError::Useless(&flags::NUMERIC, false, &flags::LONG));

        #[cfg(feature = "git")]
        test!(just_git_2:    Mode <- ["--git"],    None;  &Complain => err OptionsError::Useless(&flags::GIT,    false, &flags::LONG));

        // Contradictions and combinations
        test!(lgo:           Mode <- ["--long", "--grid", "--oneline"], None;  &Both => like Ok(Mode::Lines));
        test!(lgt:           Mode <- ["--long", "--grid", "--tree"],    None;  &Both => like Ok(Mode::Details(_)));
        test!(tgl:           Mode <- ["--tree", "--grid", "--long"],    None;  &Both => like Ok(Mode::GridDetails(_)));
        test!(tlg:           Mode <- ["--tree", "--long", "--grid"],    None;  &Both => like Ok(Mode::GridDetails(_)));
        test!(ot:            Mode <- ["--oneline", "--tree"],           None;  &Both => like Ok(Mode::Details(_)));
        test!(og:            Mode <- ["--oneline", "--grid"],           None;  &Both => like Ok(Mode::Grid(_)));
        test!(tg:            Mode <- ["--tree", "--grid"],              None;  &Both => like Ok(Mode::Grid(_)));
    }
}<|MERGE_RESOLUTION|>--- conflicted
+++ resolved
@@ -431,11 +431,7 @@
         &flags::NUMERIC,
     ];
 
-<<<<<<< HEAD
-    #[allow(unused_macro_rules)] // for line 463
-=======
     #[allow(unused_macro_rules)]
->>>>>>> 3002c853
     macro_rules! test {
         ($name:ident: $type:ident <- $inputs:expr; $stricts:expr => $result:expr) => {
             /// Macro that writes a test.
