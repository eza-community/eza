use std::ffi::OsString;

// General variables

/// Environment variable used to colour files, both by their filesystem type
/// (symlink, socket, directory) and their file name or extension (image,
/// video, archive);
pub static LS_COLORS: &str = "LS_COLORS";

/// Environment variable used to override the width of the terminal, in
/// characters.
pub static COLUMNS: &str = "COLUMNS";

/// Environment variable used to datetime format.
pub static TIME_STYLE: &str = "TIME_STYLE";

/// Environment variable used to disable colors.
/// See: <https://no-color.org/>
pub static NO_COLOR: &str = "NO_COLOR";

// exa-specific variables

/// Environment variable used to colour exa’s interface when colours are
/// enabled. This includes all the colours that `LS_COLORS` would recognise,
/// overriding them if necessary. It can also contain exa-specific codes.
pub static EXA_COLORS: &str = "EXA_COLORS";
pub static EZA_COLORS: &str = "EZA_COLORS";

/// Environment variable used to switch on strict argument checking, such as
/// complaining if an argument was specified twice, or if two conflict.
/// This is meant to be so you don’t accidentally introduce the wrong
/// behaviour in a script, rather than for general command-line use.
/// Any non-empty value will turn strict mode on.
pub static EXA_STRICT: &str = "EXA_STRICT";
pub static EZA_STRICT: &str = "EZA_STRICT";

/// Environment variable used to make exa print out debugging information as
/// it runs. Any non-empty value will turn debug mode on.
pub static EXA_DEBUG: &str = "EXA_DEBUG";
pub static EZA_DEBUG: &str = "EZA_DEBUG";

/// Environment variable used to limit the grid-details view
/// (`--grid --long`) so it’s only activated if there’s at least the given
/// number of rows of output.
pub static EXA_GRID_ROWS: &str = "EXA_GRID_ROWS";
pub static EZA_GRID_ROWS: &str = "EZA_GRID_ROWS";

/// Environment variable used to specify how many spaces to print between an
/// icon and its file name. Different terminals display icons differently,
/// with 1 space bringing them too close together or 2 spaces putting them too
/// far apart, so this may be necessary depending on how they are shown.
pub static EXA_ICON_SPACING: &str = "EXA_ICON_SPACING";
pub static EZA_ICON_SPACING: &str = "EZA_ICON_SPACING";

pub static EXA_OVERRIDE_GIT: &str = "EXA_OVERRIDE_GIT";
pub static EZA_OVERRIDE_GIT: &str = "EZA_OVERRIDE_GIT";

/// Enviroment variable used to set the minimum luminance in `color_scale`. It's value
/// can be between -100 and 100
pub static EXA_MIN_LUMINANCE: &str = "EXA_MIN_LUMINANCE";
pub static EZA_MIN_LUMINANCE: &str = "EZA_MIN_LUMINANCE";

/// Environment variable used to automate the same behavior as `--icons=auto` if set.
/// Any explicit use of `--icons=WHEN` overrides this behavior.
pub static EZA_ICONS_AUTO: &str = "EZA_ICONS_AUTO";

pub static EZA_STDIN_SEPARATOR: &str = "EZA_STDIN_SEPARATOR";

/// Environment variable used to choose how windows attributes are displayed.
/// Short will display a single character for each set attribute, long will
/// display a comma separated list of descriptions.
pub static EZA_WINDOWS_ATTRIBUTES: &str = "EZA_WINDOWS_ATTRIBUTES";

/// Mockable wrapper for `std::env::var_os`.
pub trait Vars {
    fn get(&self, name: &'static str) -> Option<OsString>;

    /// Get the variable `name` and if not set get the variable `fallback`.
    fn get_with_fallback(&self, name: &'static str, fallback: &'static str) -> Option<OsString> {
        self.get(name).or_else(|| self.get(fallback))
    }

    /// Get the source of the value.  If the variable `name` is set return
    /// `Some(name)` else if the variable `fallback` is set return
    /// `Some(fallback)` else `None`.
    fn source(&self, name: &'static str, fallback: &'static str) -> Option<&'static str> {
        match self.get(name) {
            Some(_) if !name.is_empty() => Some(name),
            _ => self.get(fallback).and(Some(fallback)),
        }
    }
}

// Test impl that just returns the value it has.
#[cfg(test)]
impl Vars for Option<OsString> {
    fn get(&self, _name: &'static str) -> Option<OsString> {
        self.clone()
    }
}

#[cfg(test)]
#[allow(dead_code)]
pub struct MockVars {
    pub columns: OsString,
    pub colors: OsString,
    pub no_colors: OsString,
    pub strict: OsString,
    pub debug: OsString,
    pub grid_rows: OsString,
    pub icon_spacing: OsString,
    pub luminance: OsString,
    pub icons: OsString,
    pub time: OsString,
<<<<<<< HEAD
=======
}
#[cfg(test)]
#[allow(dead_code)]
impl Default for MockVars {
    fn default() -> Self {
        Self {
            columns: OsString::new(),
            colors: OsString::new(),
            no_colors: OsString::new(),
            strict: OsString::new(),
            grid_rows: OsString::new(),
            debug: OsString::new(),
            luminance: OsString::new(),
            icon_spacing: OsString::new(),
            icons: OsString::new(),
            time: OsString::new(),
        }
    }
>>>>>>> 0759b52b
}
#[cfg(test)]
#[allow(dead_code)]
impl Vars for MockVars {
    fn get(&self, name: &'static str) -> Option<OsString> {
        match name {
            "EXA_STRICT" | "EZA_STRICT" if !self.strict.is_empty() => Some(self.strict.clone()),
            "EZA_COLORS" | "LS_COLORS" | "EXA_COLORS" if !self.colors.is_empty() => {
                Some(self.colors.clone())
            }
            "EXA_DEBUG" | "EZA_DEBUG" if !self.debug.is_empty() => Some(self.debug.clone()),
            "EXA_GRID_ROWS" | "EZA_GRID_ROWS" if !self.grid_rows.is_empty() => {
                Some(self.grid_rows.clone())
            }
            "EXA_ICON_SPACING" | "EZA_ICON_SPACING" if !self.icon_spacing.is_empty() => {
                Some(self.icon_spacing.clone())
            }
            "EXA_MIN_LUMINANCE" | "EZA_MIN_LUMINANCE" if !self.luminance.is_empty() => {
                Some(self.luminance.clone())
            }
            "EZA_ICONS_AUTO" if !self.icons.is_empty() => Some(self.icons.clone()),
            "COLUMNS" if !self.columns.is_empty() => Some(self.columns.clone()),
            "NO_COLOR" if !self.no_colors.is_empty() => Some(self.no_colors.clone()),
            "TIME_STYLE" if !self.time.is_empty() => Some(self.time.clone()),
            _ => None,
        }
    }
}

#[cfg(test)]
#[allow(dead_code)]
impl MockVars {
    pub fn set(&mut self, var: &'static str, value: &OsString) {
        match var {
            "EXA_STRICT" | "EZA_STRICT" => self.strict = value.clone(),
            "EZA_COLORS" | "LS_COLORS" | "EXA_COLORS" => self.colors = value.clone(),
            "EXA_DEBUG" | "EZA_DEBUG" => self.debug = value.clone(),
            "EXA_GRID_ROWS" | "EZA_GRID_ROWS" => self.grid_rows = value.clone(),
            "EXA_ICON_SPACING" | "EZA_ICON_SPACING" => self.icon_spacing = value.clone(),
            "EXA_MIN_LUMINANCE" | "EZA_MIN_LUMINANCE" => self.luminance = value.clone(),
            "EZA_ICONS_AUTO" => self.icons = value.clone(),
            "COLUMNS" => self.columns = value.clone(),
            "NO_COLOR" => self.no_colors = value.clone(),
            "TIME_STYLE" => self.time = value.clone(),
            _ => (),
        };
    }
<<<<<<< HEAD

    pub fn default() -> Self {
        Self {
            columns: OsString::new(),
            colors: OsString::new(),
            no_colors: OsString::new(),
            strict: OsString::new(),
            grid_rows: OsString::new(),
            debug: OsString::new(),
            luminance: OsString::new(),
            icon_spacing: OsString::new(),
            icons: OsString::new(),
            time: OsString::new(),
        }
    }
=======
>>>>>>> 0759b52b
}

#[cfg(test)]
mod test {
    use super::*;
    #[test]
    fn set_test() {
        let mut vars = MockVars {
            ..MockVars::default()
        };

        vars.set(TIME_STYLE, &OsString::from("iso"));
        assert_eq!(vars.get(TIME_STYLE), Some(OsString::from("iso")));
    }
}<|MERGE_RESOLUTION|>--- conflicted
+++ resolved
@@ -112,9 +112,8 @@
     pub luminance: OsString,
     pub icons: OsString,
     pub time: OsString,
-<<<<<<< HEAD
-=======
 }
+
 #[cfg(test)]
 #[allow(dead_code)]
 impl Default for MockVars {
@@ -132,7 +131,6 @@
             time: OsString::new(),
         }
     }
->>>>>>> 0759b52b
 }
 #[cfg(test)]
 #[allow(dead_code)]
@@ -180,24 +178,6 @@
             _ => (),
         };
     }
-<<<<<<< HEAD
-
-    pub fn default() -> Self {
-        Self {
-            columns: OsString::new(),
-            colors: OsString::new(),
-            no_colors: OsString::new(),
-            strict: OsString::new(),
-            grid_rows: OsString::new(),
-            debug: OsString::new(),
-            luminance: OsString::new(),
-            icon_spacing: OsString::new(),
-            icons: OsString::new(),
-            time: OsString::new(),
-        }
-    }
-=======
->>>>>>> 0759b52b
 }
 
 #[cfg(test)]
