//! Parsing the options for `FileFilter`.

use crate::fs::filter::{
    FileFilter, FileFilterFlags, GitIgnore, IgnorePatterns, SortCase, SortField,
};
use crate::fs::DotFilter;

<<<<<<< HEAD
use crate::options::OptionsError;

use super::parser::Opts;

=======
use crate::options::parser::MatchedFlags;
use crate::options::{flags, OptionsError};
>>>>>>> 7f70c2a7

impl FileFilter {
    /// Determines which of all the file filter options to use.
<<<<<<< HEAD
    pub fn deduce(matches: &Opts, strictness: bool) -> Result<Self, OptionsError> {
        Ok(Self {
            list_dirs_first:  matches.dirs_first > 0,
            reverse:          matches.reverse > 0,
            only_dirs:        matches.only_dirs > 0,
=======
    pub fn deduce(matches: &MatchedFlags<'_>) -> Result<Self, OptionsError> {
        use FileFilterFlags as FFF;
        let mut filter_flags: Vec<FileFilterFlags> = vec![];

        for (has, flag) in &[
            (matches.has(&flags::REVERSE)?, FFF::Reverse),
            (matches.has(&flags::ONLY_DIRS)?, FFF::OnlyDirs),
            (matches.has(&flags::ONLY_FILES)?, FFF::OnlyFiles),
        ] {
            if *has {
                filter_flags.push(flag.clone());
            }
        }

        #[rustfmt::skip]
        return Ok(Self {
            list_dirs_first:  matches.has(&flags::DIRS_FIRST)?,
            flags: filter_flags,
>>>>>>> 7f70c2a7
            sort_field:       SortField::deduce(matches)?,
            dot_filter:       DotFilter::deduce(matches, strictness)?,
            ignore_patterns:  IgnorePatterns::deduce(matches)?,
            git_ignore:       GitIgnore::deduce(matches)?,
        });
    }
}

impl SortField {
    /// Determines which sort field to use based on the `--sort` argument.
    /// This argument’s value can be one of several flags, listed above.
    /// Returns the default sort field if none is given, or `Err` if the
    /// value doesn’t correspond to a sort field we know about.
<<<<<<< HEAD
    fn deduce(matches: &Opts) -> Result<Self, OptionsError> {
        let Some(ref word) = matches.sort else { return Ok(Self::default()) };

        // Get String because we can’t match an OsStr
        let Some(word) = word.to_str() else { return Err(OptionsError::BadArgument("SORT".to_string(), word.to_string_lossy().to_string())) };
=======
    fn deduce(matches: &MatchedFlags<'_>) -> Result<Self, OptionsError> {
        let Some(word) = matches.get(&flags::SORT)? else {
            return Ok(Self::default());
        };

        // Get String because we can’t match an OsStr
        let Some(word) = word.to_str() else {
            return Err(OptionsError::BadArgument(&flags::SORT, word.into()));
        };
>>>>>>> 7f70c2a7

        let field = match word {
            "name" | "filename" => Self::Name(SortCase::AaBbCc),
            "Name" | "Filename" => Self::Name(SortCase::ABCabc),
            ".name" | ".filename" => Self::NameMixHidden(SortCase::AaBbCc),
            ".Name" | ".Filename" => Self::NameMixHidden(SortCase::ABCabc),
            "size" | "filesize" => Self::Size,
            "ext" | "extension" => Self::Extension(SortCase::AaBbCc),
            "Ext" | "Extension" => Self::Extension(SortCase::ABCabc),

            // “new” sorts oldest at the top and newest at the bottom; “old”
            // sorts newest at the top and oldest at the bottom. I think this
            // is the right way round to do this: “size” puts the smallest at
            // the top and the largest at the bottom, doesn’t it?
            "date" | "time" | "mod" | "modified" | "new" | "newest" => Self::ModifiedDate,

            // Similarly, “age” means that files with the least age (the
            // newest files) get sorted at the top, and files with the most
            // age (the oldest) at the bottom.
            "age" | "old" | "oldest" => Self::ModifiedAge,

            "ch" | "changed" => Self::ChangedDate,
            "acc" | "accessed" => Self::AccessedDate,
            "cr" | "created" => Self::CreatedDate,
            #[cfg(unix)]
            "inode" => Self::FileInode,
            "type" => Self::FileType,
            "none" => Self::Unsorted,
            _ => {
                return Err(OptionsError::BadArgument("SORT".to_string(), word.into()));
            }
        };

        Ok(field)
    }
}

// I’ve gone back and forth between whether to sort case-sensitively or
// insensitively by default. The default string sort in most programming
// languages takes each character’s ASCII value into account, sorting
// “Documents” before “apps”, but there’s usually an option to ignore
// characters’ case, putting “apps” before “Documents”.
//
// The argument for following case is that it’s easy to forget whether an item
// begins with an uppercase or lowercase letter and end up having to scan both
// the uppercase and lowercase sub-lists to find the item you want. If you
// happen to pick the sublist it’s not in, it looks like it’s missing, which
// is worse than if you just take longer to find it.
// (https://ux.stackexchange.com/a/79266)
//
// The argument for ignoring case is that it makes exa sort files differently
// from shells. A user would expect a directory’s files to be in the same
// order if they used “exa ~/directory” or “exa ~/directory/*”, but exa sorts
// them in the first case, and the shell in the second case, so they wouldn’t
// be exactly the same if exa does something non-conventional.
//
// However, exa already sorts files differently: it uses natural sorting from
// the natord crate, sorting the string “2” before “10” because the number’s
// smaller, because that’s usually what the user expects to happen. Users will
// name their files with numbers expecting them to be treated like numbers,
// rather than lists of numeric characters.
//
// In the same way, users will name their files with letters expecting the
// order of the letters to matter, rather than each letter’s character’s ASCII
// value. So exa breaks from tradition and ignores case while sorting:
// “apps” first, then “Documents”.
//
// You can get the old behaviour back by sorting with `--sort=Name`.
impl Default for SortField {
    fn default() -> Self {
        Self::Name(SortCase::AaBbCc)
    }
}

impl DotFilter {
    /// Determines the dot filter based on how many `--all` options were
    /// given: one will show dotfiles, but two will show `.` and `..` too.
    /// --almost-all is equivalent to --all, included for compatibility with
    /// `ls -A`.
    ///
    /// It also checks for the `--tree` option, because of a special case
    /// where `--tree --all --all` won’t work: listing the parent directory
    /// in tree mode would loop onto itself!
    ///
    /// `--almost-all` binds stronger than multiple `--all` as we currently do not take the order
    /// of arguments into account and it is the safer option (does not clash with `--tree`)
    pub fn deduce(matches: &Opts, strictness: bool) -> Result<Self, OptionsError> {
        let all_count = matches.all;
        let has_almost_all = matches.almost_all;

        match (all_count, has_almost_all) {
            (0, 0) => Ok(Self::JustFiles),

            // either a single --all or at least one --almost-all is given
            (1 | 0, _) => Ok(Self::Dotfiles),
            // more than one --all
<<<<<<< HEAD
            (_, _) => if matches.tree > 0 {
                Err(OptionsError::TreeAllAll)
            } else if strictness {
                Err(OptionsError::Conflict("ALL".to_string(), "ALL".to_string()))
            } else {
                Ok(Self::DotfilesAndDots)
            },
=======
            (c, _) => {
                if matches.count(&flags::TREE) > 0 {
                    Err(OptionsError::TreeAllAll)
                } else if matches.is_strict() && c > 2 {
                    Err(OptionsError::Conflict(&flags::ALL, &flags::ALL))
                } else {
                    Ok(Self::DotfilesAndDots)
                }
            }
>>>>>>> 7f70c2a7
        }
    }
}

impl IgnorePatterns {
    /// Determines the set of glob patterns to use based on the
    /// `--ignore-glob` argument’s value. This is a list of strings
    /// separated by pipe (`|`) characters, given in any order.
<<<<<<< HEAD
    pub fn deduce(matches: &Opts) -> Result<Self, OptionsError> {

        // If there are no inputs, we return a set of patterns that doesn’t
        // match anything, rather than, say, `None`.
        let Some(ref inputs) = matches.ignore_glob else { return Ok(Self::empty()) };
=======
    pub fn deduce(matches: &MatchedFlags<'_>) -> Result<Self, OptionsError> {
        // If there are no inputs, we return a set of patterns that doesn’t
        // match anything, rather than, say, `None`.
        let Some(inputs) = matches.get(&flags::IGNORE_GLOB)? else {
            return Ok(Self::empty());
        };
>>>>>>> 7f70c2a7

        // Awkwardly, though, a glob pattern can be invalid, and we need to
        // deal with invalid patterns somehow.
        let (patterns, mut errors) = Self::parse_from_iter(inputs.to_string_lossy().split('|'));

        // It can actually return more than one glob error,
        // but we only use one. (TODO)
        match errors.pop() {
            Some(e) => Err(e.into()),
            None => Ok(patterns),
        }
    }
}

impl GitIgnore {
<<<<<<< HEAD
    pub fn deduce(matches: &Opts) -> Result<Self, OptionsError> {
        if matches.git_ignore > 0 && matches.no_git == 0 {
            return Ok(Self::CheckAndIgnore);
        } else if matches.git_ignore > 0 && matches.no_git > 0 {
            return Err(OptionsError::Conflict("GIT_IGNORE".to_string(), "NO_GIT".to_string()));
=======
    pub fn deduce(matches: &MatchedFlags<'_>) -> Result<Self, OptionsError> {
        if matches.has(&flags::GIT_IGNORE)? {
            Ok(Self::CheckAndIgnore)
        } else {
            Ok(Self::Off)
>>>>>>> 7f70c2a7
        }
        Ok(Self::Off)
    }
}

#[cfg(test)]
mod test{
    use super::*;
<<<<<<< HEAD

    #[test]
    fn deduce_git_ignore_ok() {
        let opts = Opts {
            git_ignore: 1,
            ..Opts::default()
        };
        assert_eq!(GitIgnore::deduce(&opts).unwrap(), GitIgnore::CheckAndIgnore);
    }

    #[test]
    fn deduce_git_ignore_conflict() {
        let opts = Opts {
            git_ignore: 1,
            no_git: 1,
            ..Opts::default()
=======
    use crate::options::flags;
    use crate::options::parser::Flag;
    use std::ffi::OsString;

    macro_rules! test {
        ($name:ident: $type:ident <- $inputs:expr; $stricts:expr => $result:expr) => {
            #[test]
            fn $name() {
                use crate::options::parser::Arg;
                use crate::options::test::parse_for_test;
                use crate::options::test::Strictnesses::*;

                static TEST_ARGS: &[&Arg] = &[
                    &flags::SORT,
                    &flags::ALL,
                    &flags::ALMOST_ALL,
                    &flags::TREE,
                    &flags::IGNORE_GLOB,
                    &flags::GIT_IGNORE,
                ];
                for result in parse_for_test($inputs.as_ref(), TEST_ARGS, $stricts, |mf| {
                    $type::deduce(mf)
                }) {
                    assert_eq!(result, $result);
                }
            }
>>>>>>> 7f70c2a7
        };
        assert_eq!(GitIgnore::deduce(&opts).unwrap_err(), OptionsError::Conflict("GIT_IGNORE".to_string(), "NO_GIT".to_string()));
    }

    #[test]
    fn deduce_ignore_patterns() {
        let opts = Opts {
            ..Opts::default()
        };
        assert_eq!(IgnorePatterns::deduce(&opts).unwrap(), IgnorePatterns::empty());
    }

<<<<<<< HEAD
    #[test]
    fn deduce_dot_filter_just_files() {
        let opts = Opts {
            ..Opts::default()
        };
        assert_eq!(DotFilter::deduce(&opts, false).unwrap(), DotFilter::JustFiles);
    }

    #[test]
    fn deduce_dot_filter_dotfiles() {
        let opts = Opts {
            all: 1,
            ..Opts::default()
        };
        assert_eq!(DotFilter::deduce(&opts, false).unwrap(), DotFilter::Dotfiles);
    }

    #[test]
    fn deduce_dot_filter_dotfiles_and_dots() {
        let opts = Opts {
            all: 2,
            ..Opts::default()
        };
        assert_eq!(DotFilter::deduce(&opts, false).unwrap(), DotFilter::DotfilesAndDots);
    }

    #[test]
    fn deduce_dot_filter_tree_all_all() {
        let opts = Opts {
            all: 2,
            tree: 1,
            ..Opts::default()
        };
        assert_eq!(DotFilter::deduce(&opts, false).unwrap_err(), OptionsError::TreeAllAll);
    }

    #[test]
    fn deduce_dot_filter_all_all() {
        let opts = Opts {
            all: 2,
            ..Opts::default()
        };
        assert_eq!(DotFilter::deduce(&opts, true).unwrap_err(), OptionsError::Conflict("ALL".to_string(), "ALL".to_string()));
    }
    
    #[test]
    fn deduce_sort_field_name() {
        let opts = Opts {
            sort: Some("name".into()),
            ..Opts::default()
        };
        assert_eq!(SortField::deduce(&opts).unwrap(), SortField::Name(SortCase::AaBbCc));
    }
=======
    mod dot_filters {
        use super::*;
>>>>>>> 7f70c2a7

    #[test]
    fn deduce_sort_field_name_mix_hidden() {
        let opts = Opts {
            sort: Some(".name".into()),
            ..Opts::default()
        };
        assert_eq!(SortField::deduce(&opts).unwrap(), SortField::NameMixHidden(SortCase::AaBbCc));
    }

    #[test]
    fn deduce_sort_field_size() {
        let opts = Opts {
            sort: Some("size".into()),
            ..Opts::default()
        };
        assert_eq!(SortField::deduce(&opts).unwrap(), SortField::Size);
    }

    #[test]
    fn deduce_sort_field_extension() {
        let opts = Opts {
            sort: Some("ext".into()),
            ..Opts::default()
        };
        assert_eq!(SortField::deduce(&opts).unwrap(), SortField::Extension(SortCase::AaBbCc));
    }

    #[test]
    fn deduce_sort_field_modified_date() {
        let opts = Opts {
            sort: Some("date".into()),
            ..Opts::default()
        };
        assert_eq!(SortField::deduce(&opts).unwrap(), SortField::ModifiedDate);
    }

    #[test]
    fn deduce_sort_field_modified_age() {
        let opts = Opts {
            sort: Some("age".into()),
            ..Opts::default()
        };
        assert_eq!(SortField::deduce(&opts).unwrap(), SortField::ModifiedAge);
    }

<<<<<<< HEAD
    #[test]
    fn deduce_sort_field_changed_date() {
        let opts = Opts {
            sort: Some("ch".into()),
            ..Opts::default()
        };
        assert_eq!(SortField::deduce(&opts).unwrap(), SortField::ChangedDate);
    }

    #[test]
    fn deduce_sort_field_accessed_date() {
        let opts = Opts {
            sort: Some("acc".into()),
            ..Opts::default()
        };
        assert_eq!(SortField::deduce(&opts).unwrap(), SortField::AccessedDate);
    }
=======
    mod ignore_patterns {
        use super::*;
        use std::iter::FromIterator;
>>>>>>> 7f70c2a7

    #[test]
    fn deduce_sort_field_created_date() {
        let opts = Opts {
            sort: Some("cr".into()),
            ..Opts::default()
        };
        assert_eq!(SortField::deduce(&opts).unwrap(), SortField::CreatedDate);
    }

    #[cfg(unix)]
    #[test]
    fn deduce_sort_field_inode() {
        let opts = Opts {
            sort: Some("inode".into()),
            ..Opts::default()
        };
        assert_eq!(SortField::deduce(&opts).unwrap(), SortField::FileInode);
    }

<<<<<<< HEAD
    #[test]
    fn deduce_sort_field_file_type() {
        let opts = Opts {
            sort: Some("type".into()),
            ..Opts::default()
        };
        assert_eq!(SortField::deduce(&opts).unwrap(), SortField::FileType);
    }

    #[test]
    fn deduce_sort_field_unsorted() {
        let opts = Opts {
            sort: Some("none".into()),
            ..Opts::default()
        };
        assert_eq!(SortField::deduce(&opts).unwrap(), SortField::Unsorted);
    }
=======
    mod git_ignores {
        use super::*;
>>>>>>> 7f70c2a7

    #[test]
    fn deduce_sort_field_bad_argument() {
        let opts = Opts {
            sort: Some("bad".into()),
            ..Opts::default()
        };
        assert_eq!(SortField::deduce(&opts).unwrap_err(), OptionsError::BadArgument("SORT".to_string(), "bad".to_string()));
    }
}<|MERGE_RESOLUTION|>--- conflicted
+++ resolved
@@ -5,44 +5,18 @@
 };
 use crate::fs::DotFilter;
 
-<<<<<<< HEAD
 use crate::options::OptionsError;
 
 use super::parser::Opts;
 
-=======
-use crate::options::parser::MatchedFlags;
-use crate::options::{flags, OptionsError};
->>>>>>> 7f70c2a7
 
 impl FileFilter {
     /// Determines which of all the file filter options to use.
-<<<<<<< HEAD
     pub fn deduce(matches: &Opts, strictness: bool) -> Result<Self, OptionsError> {
         Ok(Self {
             list_dirs_first:  matches.dirs_first > 0,
             reverse:          matches.reverse > 0,
             only_dirs:        matches.only_dirs > 0,
-=======
-    pub fn deduce(matches: &MatchedFlags<'_>) -> Result<Self, OptionsError> {
-        use FileFilterFlags as FFF;
-        let mut filter_flags: Vec<FileFilterFlags> = vec![];
-
-        for (has, flag) in &[
-            (matches.has(&flags::REVERSE)?, FFF::Reverse),
-            (matches.has(&flags::ONLY_DIRS)?, FFF::OnlyDirs),
-            (matches.has(&flags::ONLY_FILES)?, FFF::OnlyFiles),
-        ] {
-            if *has {
-                filter_flags.push(flag.clone());
-            }
-        }
-
-        #[rustfmt::skip]
-        return Ok(Self {
-            list_dirs_first:  matches.has(&flags::DIRS_FIRST)?,
-            flags: filter_flags,
->>>>>>> 7f70c2a7
             sort_field:       SortField::deduce(matches)?,
             dot_filter:       DotFilter::deduce(matches, strictness)?,
             ignore_patterns:  IgnorePatterns::deduce(matches)?,
@@ -56,23 +30,11 @@
     /// This argument’s value can be one of several flags, listed above.
     /// Returns the default sort field if none is given, or `Err` if the
     /// value doesn’t correspond to a sort field we know about.
-<<<<<<< HEAD
     fn deduce(matches: &Opts) -> Result<Self, OptionsError> {
         let Some(ref word) = matches.sort else { return Ok(Self::default()) };
 
         // Get String because we can’t match an OsStr
         let Some(word) = word.to_str() else { return Err(OptionsError::BadArgument("SORT".to_string(), word.to_string_lossy().to_string())) };
-=======
-    fn deduce(matches: &MatchedFlags<'_>) -> Result<Self, OptionsError> {
-        let Some(word) = matches.get(&flags::SORT)? else {
-            return Ok(Self::default());
-        };
-
-        // Get String because we can’t match an OsStr
-        let Some(word) = word.to_str() else {
-            return Err(OptionsError::BadArgument(&flags::SORT, word.into()));
-        };
->>>>>>> 7f70c2a7
 
         let field = match word {
             "name" | "filename" => Self::Name(SortCase::AaBbCc),
@@ -169,7 +131,6 @@
             // either a single --all or at least one --almost-all is given
             (1 | 0, _) => Ok(Self::Dotfiles),
             // more than one --all
-<<<<<<< HEAD
             (_, _) => if matches.tree > 0 {
                 Err(OptionsError::TreeAllAll)
             } else if strictness {
@@ -177,17 +138,6 @@
             } else {
                 Ok(Self::DotfilesAndDots)
             },
-=======
-            (c, _) => {
-                if matches.count(&flags::TREE) > 0 {
-                    Err(OptionsError::TreeAllAll)
-                } else if matches.is_strict() && c > 2 {
-                    Err(OptionsError::Conflict(&flags::ALL, &flags::ALL))
-                } else {
-                    Ok(Self::DotfilesAndDots)
-                }
-            }
->>>>>>> 7f70c2a7
         }
     }
 }
@@ -196,20 +146,11 @@
     /// Determines the set of glob patterns to use based on the
     /// `--ignore-glob` argument’s value. This is a list of strings
     /// separated by pipe (`|`) characters, given in any order.
-<<<<<<< HEAD
     pub fn deduce(matches: &Opts) -> Result<Self, OptionsError> {
 
         // If there are no inputs, we return a set of patterns that doesn’t
         // match anything, rather than, say, `None`.
         let Some(ref inputs) = matches.ignore_glob else { return Ok(Self::empty()) };
-=======
-    pub fn deduce(matches: &MatchedFlags<'_>) -> Result<Self, OptionsError> {
-        // If there are no inputs, we return a set of patterns that doesn’t
-        // match anything, rather than, say, `None`.
-        let Some(inputs) = matches.get(&flags::IGNORE_GLOB)? else {
-            return Ok(Self::empty());
-        };
->>>>>>> 7f70c2a7
 
         // Awkwardly, though, a glob pattern can be invalid, and we need to
         // deal with invalid patterns somehow.
@@ -225,19 +166,11 @@
 }
 
 impl GitIgnore {
-<<<<<<< HEAD
     pub fn deduce(matches: &Opts) -> Result<Self, OptionsError> {
         if matches.git_ignore > 0 && matches.no_git == 0 {
             return Ok(Self::CheckAndIgnore);
         } else if matches.git_ignore > 0 && matches.no_git > 0 {
             return Err(OptionsError::Conflict("GIT_IGNORE".to_string(), "NO_GIT".to_string()));
-=======
-    pub fn deduce(matches: &MatchedFlags<'_>) -> Result<Self, OptionsError> {
-        if matches.has(&flags::GIT_IGNORE)? {
-            Ok(Self::CheckAndIgnore)
-        } else {
-            Ok(Self::Off)
->>>>>>> 7f70c2a7
         }
         Ok(Self::Off)
     }
@@ -246,7 +179,6 @@
 #[cfg(test)]
 mod test{
     use super::*;
-<<<<<<< HEAD
 
     #[test]
     fn deduce_git_ignore_ok() {
@@ -263,34 +195,6 @@
             git_ignore: 1,
             no_git: 1,
             ..Opts::default()
-=======
-    use crate::options::flags;
-    use crate::options::parser::Flag;
-    use std::ffi::OsString;
-
-    macro_rules! test {
-        ($name:ident: $type:ident <- $inputs:expr; $stricts:expr => $result:expr) => {
-            #[test]
-            fn $name() {
-                use crate::options::parser::Arg;
-                use crate::options::test::parse_for_test;
-                use crate::options::test::Strictnesses::*;
-
-                static TEST_ARGS: &[&Arg] = &[
-                    &flags::SORT,
-                    &flags::ALL,
-                    &flags::ALMOST_ALL,
-                    &flags::TREE,
-                    &flags::IGNORE_GLOB,
-                    &flags::GIT_IGNORE,
-                ];
-                for result in parse_for_test($inputs.as_ref(), TEST_ARGS, $stricts, |mf| {
-                    $type::deduce(mf)
-                }) {
-                    assert_eq!(result, $result);
-                }
-            }
->>>>>>> 7f70c2a7
         };
         assert_eq!(GitIgnore::deduce(&opts).unwrap_err(), OptionsError::Conflict("GIT_IGNORE".to_string(), "NO_GIT".to_string()));
     }
@@ -303,7 +207,6 @@
         assert_eq!(IgnorePatterns::deduce(&opts).unwrap(), IgnorePatterns::empty());
     }
 
-<<<<<<< HEAD
     #[test]
     fn deduce_dot_filter_just_files() {
         let opts = Opts {
@@ -357,10 +260,6 @@
         };
         assert_eq!(SortField::deduce(&opts).unwrap(), SortField::Name(SortCase::AaBbCc));
     }
-=======
-    mod dot_filters {
-        use super::*;
->>>>>>> 7f70c2a7
 
     #[test]
     fn deduce_sort_field_name_mix_hidden() {
@@ -407,7 +306,6 @@
         assert_eq!(SortField::deduce(&opts).unwrap(), SortField::ModifiedAge);
     }
 
-<<<<<<< HEAD
     #[test]
     fn deduce_sort_field_changed_date() {
         let opts = Opts {
@@ -425,11 +323,6 @@
         };
         assert_eq!(SortField::deduce(&opts).unwrap(), SortField::AccessedDate);
     }
-=======
-    mod ignore_patterns {
-        use super::*;
-        use std::iter::FromIterator;
->>>>>>> 7f70c2a7
 
     #[test]
     fn deduce_sort_field_created_date() {
@@ -450,7 +343,6 @@
         assert_eq!(SortField::deduce(&opts).unwrap(), SortField::FileInode);
     }
 
-<<<<<<< HEAD
     #[test]
     fn deduce_sort_field_file_type() {
         let opts = Opts {
@@ -468,10 +360,6 @@
         };
         assert_eq!(SortField::deduce(&opts).unwrap(), SortField::Unsorted);
     }
-=======
-    mod git_ignores {
-        use super::*;
->>>>>>> 7f70c2a7
 
     #[test]
     fn deduce_sort_field_bad_argument() {
