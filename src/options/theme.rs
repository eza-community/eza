--- conflicted
+++ resolved
@@ -183,7 +183,6 @@
     test!(u_error:       UseColours <- ["--colour=lovers"], MockVars::empty();    &Both => err OptionsError::BadArgument(&flags::COLOR, OsString::from("lovers"))); // and so is this one!
 
     // Overriding
-<<<<<<< HEAD
     test!(overridden_1:  UseColours <- ["--colour=auto", "--colour=never"], MockVars::empty();  &Last => Ok(UseColours::Never));
     test!(overridden_2:  UseColours <- ["--color=auto",  "--colour=never"], MockVars::empty();  &Last => Ok(UseColours::Never));
     test!(overridden_3:  UseColours <- ["--colour=auto", "--color=never"], MockVars::empty();   &Last => Ok(UseColours::Never));
@@ -193,25 +192,4 @@
     test!(overridden_6:  UseColours <- ["--color=auto",  "--colour=never"], MockVars::empty();  &Complain => err OptionsError::Duplicate(Flag::Long("color"),  Flag::Long("colour")));
     test!(overridden_7:  UseColours <- ["--colour=auto", "--color=never"], MockVars::empty();   &Complain => err OptionsError::Duplicate(Flag::Long("colour"), Flag::Long("color")));
     test!(overridden_8:  UseColours <- ["--color=auto",  "--color=never"], MockVars::empty();   &Complain => err OptionsError::Duplicate(Flag::Long("color"),  Flag::Long("color")));
-
-    test!(scale_1:  ColourScale <- ["--color-scale", "--colour-scale"];   &Last => Ok(ColourScale::Gradient));
-    test!(scale_2:  ColourScale <- ["--color-scale",                 ];   &Last => Ok(ColourScale::Gradient));
-    test!(scale_3:  ColourScale <- [                 "--colour-scale"];   &Last => Ok(ColourScale::Gradient));
-    test!(scale_4:  ColourScale <- [                                 ];   &Last => Ok(ColourScale::Fixed));
-
-    test!(scale_5:  ColourScale <- ["--color-scale", "--colour-scale"];   &Complain => err OptionsError::Duplicate(Flag::Long("color-scale"),  Flag::Long("colour-scale")));
-    test!(scale_6:  ColourScale <- ["--color-scale",                 ];   &Complain => Ok(ColourScale::Gradient));
-    test!(scale_7:  ColourScale <- [                 "--colour-scale"];   &Complain => Ok(ColourScale::Gradient));
-    test!(scale_8:  ColourScale <- [                                 ];   &Complain => Ok(ColourScale::Fixed));
-=======
-    test!(overridden_1:  UseColours <- ["--colour=auto", "--colour=never"], MockVars::empty();  Last => Ok(UseColours::Never));
-    test!(overridden_2:  UseColours <- ["--color=auto",  "--colour=never"], MockVars::empty();  Last => Ok(UseColours::Never));
-    test!(overridden_3:  UseColours <- ["--colour=auto", "--color=never"], MockVars::empty();   Last => Ok(UseColours::Never));
-    test!(overridden_4:  UseColours <- ["--color=auto",  "--color=never"], MockVars::empty();   Last => Ok(UseColours::Never));
-
-    test!(overridden_5:  UseColours <- ["--colour=auto", "--colour=never"], MockVars::empty();  Complain => err OptionsError::Duplicate(Flag::Long("colour"), Flag::Long("colour")));
-    test!(overridden_6:  UseColours <- ["--color=auto",  "--colour=never"], MockVars::empty();  Complain => err OptionsError::Duplicate(Flag::Long("color"),  Flag::Long("colour")));
-    test!(overridden_7:  UseColours <- ["--colour=auto", "--color=never"], MockVars::empty();   Complain => err OptionsError::Duplicate(Flag::Long("colour"), Flag::Long("color")));
-    test!(overridden_8:  UseColours <- ["--color=auto",  "--color=never"], MockVars::empty();   Complain => err OptionsError::Duplicate(Flag::Long("color"),  Flag::Long("color")));
->>>>>>> 0b737d54
 }