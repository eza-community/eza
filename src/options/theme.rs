--- conflicted
+++ resolved
@@ -1,14 +1,8 @@
-<<<<<<< HEAD
 use crate::options::{vars, Vars, OptionsError};
 use crate::theme::{Options, UseColours, ColourScale, Definitions};
 
 use super::parser::Opts;
 
-=======
-use crate::options::parser::MatchedFlags;
-use crate::options::{flags, vars, OptionsError, Vars};
-use crate::theme::{ColourScale, Definitions, Options, UseColours};
->>>>>>> 7f70c2a7
 
 impl Options {
     pub fn deduce<V: Vars>(matches: &Opts, vars: &V) -> Result<Self, OptionsError> {
@@ -36,7 +30,6 @@
             None => Self::Automatic,
         };
 
-<<<<<<< HEAD
         let color_us = matches.color.as_ref();
         let colour_en = matches.colour.as_ref();
         match (color_us, colour_en) {
@@ -46,13 +39,6 @@
             (Some(_), Some(_)) => Err(OptionsError::BadArgument("--color".to_string(), "--colour".to_string())),
         }
     }
-=======
-        let Some(word) =
-            matches.get_where(|f| f.matches(&flags::COLOR) || f.matches(&flags::COLOUR))?
-        else {
-            return Ok(default_value);
-        };
->>>>>>> 7f70c2a7
 
     fn get_color(word: String) -> Result<Self, OptionsError> {
         if word == "always" {
@@ -61,33 +47,17 @@
             Ok(Self::Automatic)
         } else if word == "never" {
             Ok(Self::Never)
-<<<<<<< HEAD
         }
         else {
             Err(OptionsError::BadArgument("--color".to_string(), word))
-=======
-        } else {
-            Err(OptionsError::BadArgument(&flags::COLOR, word.into()))
->>>>>>> 7f70c2a7
         }
     }
 }
 
 impl ColourScale {
-<<<<<<< HEAD
     fn deduce(matches: &Opts) -> Self {
         if matches.color_scale > 0 || matches.colour_scale > 0{
             return Self::Gradient;
-=======
-    fn deduce(matches: &MatchedFlags<'_>) -> Result<Self, OptionsError> {
-        if matches
-            .has_where(|f| f.matches(&flags::COLOR_SCALE) || f.matches(&flags::COLOUR_SCALE))?
-            .is_some()
-        {
-            Ok(Self::Gradient)
-        } else {
-            Ok(Self::Fixed)
->>>>>>> 7f70c2a7
         }
         Self::Fixed
     }
@@ -108,7 +78,6 @@
 #[cfg(test)]
 mod tests {
     use super::*;
-<<<<<<< HEAD
 
     #[test]
     fn deduce_colour_scale() {
@@ -117,68 +86,6 @@
         };
 
         assert_eq!(ColourScale::deduce(&matches), ColourScale::Fixed);
-=======
-    use crate::options::flags;
-    use crate::options::parser::{Arg, Flag};
-    use std::ffi::OsString;
-
-    use crate::options::test::parse_for_test;
-    use crate::options::test::Strictnesses::*;
-
-    static TEST_ARGS: &[&Arg] = &[
-        &flags::COLOR,
-        &flags::COLOUR,
-        &flags::COLOR_SCALE,
-        &flags::COLOUR_SCALE,
-    ];
-
-    macro_rules! test {
-        ($name:ident:  $type:ident <- $inputs:expr;  $stricts:expr => $result:expr) => {
-            #[test]
-            fn $name() {
-                for result in parse_for_test($inputs.as_ref(), TEST_ARGS, $stricts, |mf| {
-                    $type::deduce(mf)
-                }) {
-                    assert_eq!(result, $result);
-                }
-            }
-        };
-
-        ($name:ident:  $type:ident <- $inputs:expr, $env:expr;  $stricts:expr => $result:expr) => {
-            #[test]
-            fn $name() {
-                let env = $env;
-                for result in parse_for_test($inputs.as_ref(), TEST_ARGS, $stricts, |mf| {
-                    $type::deduce(mf, &env)
-                }) {
-                    assert_eq!(result, $result);
-                }
-            }
-        };
-
-        ($name:ident:  $type:ident <- $inputs:expr;  $stricts:expr => err $result:expr) => {
-            #[test]
-            fn $name() {
-                for result in parse_for_test($inputs.as_ref(), TEST_ARGS, $stricts, |mf| {
-                    $type::deduce(mf)
-                }) {
-                    assert_eq!(result.unwrap_err(), $result);
-                }
-            }
-        };
-
-        ($name:ident:  $type:ident <- $inputs:expr, $env:expr;  $stricts:expr => err $result:expr) => {
-            #[test]
-            fn $name() {
-                let env = $env;
-                for result in parse_for_test($inputs.as_ref(), TEST_ARGS, $stricts, |mf| {
-                    $type::deduce(mf, &env)
-                }) {
-                    assert_eq!(result.unwrap_err(), $result);
-                }
-            }
-        };
->>>>>>> 7f70c2a7
     }
 
     #[test]
@@ -188,63 +95,6 @@
             ..Opts::default()
         };
 
-<<<<<<< HEAD
         assert_eq!(ColourScale::deduce(&matches), ColourScale::Gradient);
     }
-=======
-    // Test impl that just returns the value it has.
-    impl Vars for MockVars {
-        fn get(&self, name: &'static str) -> Option<OsString> {
-            if name == vars::LS_COLORS && !self.ls.is_empty() {
-                Some(OsString::from(self.ls))
-            } else if (name == vars::EZA_COLORS || name == vars::EXA_COLORS) && !self.exa.is_empty()
-            {
-                Some(OsString::from(self.exa))
-            } else if name == vars::NO_COLOR && !self.no_color.is_empty() {
-                Some(OsString::from(self.no_color))
-            } else {
-                None
-            }
-        }
-    }
-
-    // Default
-    test!(empty:         UseColours <- [], MockVars::empty();                     Both => Ok(UseColours::Automatic));
-    test!(empty_with_no_color: UseColours <- [], MockVars::with_no_color();             Both => Ok(UseColours::Never));
-
-    // --colour
-    test!(u_always:      UseColours <- ["--colour=always"], MockVars::empty();    Both => Ok(UseColours::Always));
-    test!(u_auto:        UseColours <- ["--colour", "auto"], MockVars::empty();   Both => Ok(UseColours::Automatic));
-    test!(u_never:       UseColours <- ["--colour=never"], MockVars::empty();     Both => Ok(UseColours::Never));
-
-    // --color
-    test!(no_u_always:   UseColours <- ["--color", "always"], MockVars::empty();  Both => Ok(UseColours::Always));
-    test!(no_u_auto:     UseColours <- ["--color=auto"], MockVars::empty();       Both => Ok(UseColours::Automatic));
-    test!(no_u_never:    UseColours <- ["--color", "never"], MockVars::empty();   Both => Ok(UseColours::Never));
-
-    // Errors
-    test!(no_u_error:    UseColours <- ["--color=upstream"], MockVars::empty();   Both => err OptionsError::BadArgument(&flags::COLOR, OsString::from("upstream"))); // the error is for --color
-    test!(u_error:       UseColours <- ["--colour=lovers"], MockVars::empty();    Both => err OptionsError::BadArgument(&flags::COLOR, OsString::from("lovers"))); // and so is this one!
-
-    // Overriding
-    test!(overridden_1:  UseColours <- ["--colour=auto", "--colour=never"], MockVars::empty();  Last => Ok(UseColours::Never));
-    test!(overridden_2:  UseColours <- ["--color=auto",  "--colour=never"], MockVars::empty();  Last => Ok(UseColours::Never));
-    test!(overridden_3:  UseColours <- ["--colour=auto", "--color=never"], MockVars::empty();   Last => Ok(UseColours::Never));
-    test!(overridden_4:  UseColours <- ["--color=auto",  "--color=never"], MockVars::empty();   Last => Ok(UseColours::Never));
-
-    test!(overridden_5:  UseColours <- ["--colour=auto", "--colour=never"], MockVars::empty();  Complain => err OptionsError::Duplicate(Flag::Long("colour"), Flag::Long("colour")));
-    test!(overridden_6:  UseColours <- ["--color=auto",  "--colour=never"], MockVars::empty();  Complain => err OptionsError::Duplicate(Flag::Long("color"),  Flag::Long("colour")));
-    test!(overridden_7:  UseColours <- ["--colour=auto", "--color=never"], MockVars::empty();   Complain => err OptionsError::Duplicate(Flag::Long("colour"), Flag::Long("color")));
-    test!(overridden_8:  UseColours <- ["--color=auto",  "--color=never"], MockVars::empty();   Complain => err OptionsError::Duplicate(Flag::Long("color"),  Flag::Long("color")));
-
-    test!(scale_1:  ColourScale <- ["--color-scale", "--colour-scale"];   Last => Ok(ColourScale::Gradient));
-    test!(scale_2:  ColourScale <- ["--color-scale",                 ];   Last => Ok(ColourScale::Gradient));
-    test!(scale_3:  ColourScale <- [                 "--colour-scale"];   Last => Ok(ColourScale::Gradient));
-    test!(scale_4:  ColourScale <- [                                 ];   Last => Ok(ColourScale::Fixed));
-
-    test!(scale_5:  ColourScale <- ["--color-scale", "--colour-scale"];   Complain => err OptionsError::Duplicate(Flag::Long("color-scale"),  Flag::Long("colour-scale")));
-    test!(scale_6:  ColourScale <- ["--color-scale",                 ];   Complain => Ok(ColourScale::Gradient));
-    test!(scale_7:  ColourScale <- [                 "--colour-scale"];   Complain => Ok(ColourScale::Gradient));
-    test!(scale_8:  ColourScale <- [                                 ];   Complain => Ok(ColourScale::Fixed));
->>>>>>> 7f70c2a7
 }