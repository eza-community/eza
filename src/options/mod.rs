//! Parsing command-line strings into exa options.
//!
//! This module imports exa’s configuration types, such as `View` (the details
//! of displaying multiple files) and `DirAction` (what to do when encountering
//! a directory), and implements `deduce` methods on them so they can be
//! configured using command-line options.
//!
//!
//! ## Useless and overridden options
//!
//! Let’s say exa was invoked with just one argument: `exa --inode`. The
//! `--inode` option is used in the details view, where it adds the inode
//! column to the output. But because the details view is *only* activated with
//! the `--long` argument, adding `--inode` without it would not have any
//! effect.
//!
//! For a long time, exa’s philosophy was that the user should be warned
//! whenever they could be mistaken like this. If you tell exa to display the
//! inode, and it *doesn’t* display the inode, isn’t that more annoying than
//! having it throw an error back at you?
//!
//! However, this doesn’t take into account *configuration*. Say a user wants
//! to configure exa so that it lists inodes in the details view, but otherwise
//! functions normally. A common way to do this for command-line programs is to
//! define a shell alias that specifies the details they want to use every
//! time. For the inode column, the alias would be:
//!
//! `alias exa="exa --inode"`
//!
//! Using this alias means that although the inode column will be shown in the
//! details view, you’re now *only* allowed to use the details view, as any
//! other view type will result in an error. Oops!
//!
//! Another example is when an option is specified twice, such as `exa
//! --sort=Name --sort=size`. Did the user change their mind about sorting, and
//! accidentally specify the option twice?
//!
//! Again, exa rejected this case, throwing an error back to the user instead
//! of trying to guess how they want their output sorted. And again, this
//! doesn’t take into account aliases being used to set defaults. A user who
//! wants their files to be sorted case-insensitively may configure their shell
//! with the following:
//!
//! `alias exa="exa --sort=Name"`
//!
//! Just like the earlier example, the user now can’t use any other sort order,
//! because exa refuses to guess which one they meant. It’s *more* annoying to
//! have to go back and edit the command than if there were no error.
//!
//! Fortunately, there’s a heuristic for telling which options came from an
//! alias and which came from the actual command-line: aliased options are
//! nearer the beginning of the options array, and command-line options are
//! nearer the end. This means that after the options have been parsed, exa
//! needs to traverse them *backwards* to find the last-most-specified one.
//!
//! For example, invoking exa with `exa --sort=size` when that alias is present
//! would result in a full command-line of:
//!
//! `exa --sort=Name --sort=size`
//!
//! `--sort=size` should override `--sort=Name` because it’s closer to the end
//! of the arguments array. In fact, because there’s no way to tell where the
//! arguments came from — it’s just a heuristic — this will still work even
//! if no aliases are being used!
//!
//! Finally, this isn’t just useful when options could override each other.
//! Creating an alias `exal="exa --long --inode --header"` then invoking `exal
//! --grid --long` shouldn’t complain about `--long` being given twice when
//! it’s clear what the user wants.

use crate::fs::dir_action::DirAction;
use crate::fs::filter::{FileFilter, GitIgnore};
use crate::options::parser::Opts;
use crate::output::{details, grid_details, Mode, View};
use crate::theme::Options as ThemeOptions;

mod dir_action;
mod file_name;
mod filter;
pub(crate) mod parser;
mod theme;
mod view;

mod error;
pub use self::error::{NumberSource, OptionsError};

pub mod vars;
pub use self::vars::Vars;

/// These **options** represent a parsed, error-checked versions of the
/// user’s command-line options.
#[derive(Debug)]
pub struct Options {
    /// The action to perform when encountering a directory rather than a
    /// regular file.
    pub dir_action: DirAction,

    /// How to sort and filter files before outputting them.
    pub filter: FileFilter,

    /// The user’s preference of view to use (lines, grid, details, or
    /// grid-details) along with the options on how to render file names.
    /// If the view requires the terminal to have a width, and there is no
    /// width, then the view will be downgraded.
    pub view: View,

    /// The options to make up the styles of the UI and file names.
    pub theme: ThemeOptions,
}

impl Options {
    /// Whether the View specified in this set of options includes a Git
    /// status column. It’s only worth trying to discover a repository if the
    /// results will end up being displayed.
    pub fn should_scan_for_git(&self) -> bool {
        if self.filter.git_ignore == GitIgnore::CheckAndIgnore {
            return true;
        }

        match self.view.mode {
            Mode::Details(details::Options {
                table: Some(ref table),
                ..
            })
            | Mode::GridDetails(grid_details::Options {
                details:
                    details::Options {
                        table: Some(ref table),
                        ..
                    },
                ..
            }) => table.columns.git,
            _ => false,
        }
    }

    /// Determines the complete set of options based on the given command-line
    /// arguments, after they’ve been parsed.
    pub fn deduce<V: Vars>(matches: &Opts, vars: &V) -> Result<Self, OptionsError> {
        if cfg!(not(feature = "git")) && (matches.git > 0 || matches.git_ignore > 0) {
            return Err(OptionsError::Unsupported(String::from(
                "Options --git and --git-ignore can't be used because `git` feature was disabled in this build of exa"
            )));
        }

        let strictness = match (vars.get(vars::EXA_STRICT), vars.get(vars::EZA_STRICT)) {
            (None, None) => false,
            (Some(s), _) => !s.is_empty(),
            (_, Some(s)) => !s.is_empty(),
        };

        let view = View::deduce(matches, vars, strictness)?;
        let dir_action =
            DirAction::deduce(matches, matches!(view.mode, Mode::Details(_)), strictness)?;
        let filter = FileFilter::deduce(matches, strictness)?;
        let theme = ThemeOptions::deduce(matches, vars)?;

        Ok(Self {
            dir_action,
            filter,
            view,
            theme,
        })
    }
<<<<<<< HEAD
=======
}

/// The result of the `Options::parse` function.
///
/// NOTE: We disallow the `large_enum_variant` lint here, because we're not
/// overly concerned about variant fragmentation. We can do this because we are
/// reasonably sure that the error variant will be rare, and only on faulty
/// program execution and thus boxing the large variant will be a waste of
/// resources, but should we come to use it more, we should reconsider.
///
/// See <https://github.com/eza-community/eza/pull/437#issuecomment-1738470254>
#[allow(clippy::large_enum_variant)]
#[derive(Debug)]
pub enum OptionsResult<'args> {
    /// The options were parsed successfully.
    Ok(Options, Vec<&'args OsStr>),

    /// There was an error parsing the arguments.
    InvalidOptions(OptionsError),

    /// One of the arguments was `--help`, so display help.
    Help(HelpString),

    /// One of the arguments was `--version`, so display the version number.
    Version(VersionString),
}

#[cfg(test)]
pub mod test {
    use crate::options::parser::{Arg, MatchedFlags};
    use std::ffi::OsStr;

    #[derive(PartialEq, Eq, Debug)]
    pub enum Strictnesses {
        Last,
        Complain,
        Both,
    }

    /// This function gets used by the other testing modules.
    /// It can run with one or both strictness values: if told to run with
    /// both, then both should resolve to the same result.
    ///
    /// It returns a vector with one or two elements in.
    /// These elements can then be tested with `assert_eq` or what have you.
    pub fn parse_for_test<T, F>(
        inputs: &[&str],
        args: &'static [&'static Arg],
        strictnesses: Strictnesses,
        get: F,
    ) -> Vec<T>
    where
        F: Fn(&MatchedFlags<'_>) -> T,
    {
        use self::Strictnesses::*;
        use crate::options::parser::{Args, Strictness};

        let bits = inputs.iter().map(OsStr::new).collect::<Vec<_>>();
        let mut result = Vec::new();

        if strictnesses == Last || strictnesses == Both {
            let results = Args(args).parse(bits.clone(), Strictness::UseLastArguments);
            result.push(get(&results.unwrap().flags));
        }

        if strictnesses == Complain || strictnesses == Both {
            let results = Args(args).parse(bits, Strictness::ComplainAboutRedundantArguments);
            result.push(get(&results.unwrap().flags));
        }

        result
    }
>>>>>>> 5ecd7f6d
}<|MERGE_RESOLUTION|>--- conflicted
+++ resolved
@@ -162,8 +162,6 @@
             theme,
         })
     }
-<<<<<<< HEAD
-=======
 }
 
 /// The result of the `Options::parse` function.
@@ -236,5 +234,4 @@
 
         result
     }
->>>>>>> 5ecd7f6d
 }