--- conflicted
+++ resolved
@@ -260,7 +260,6 @@
     }
 }
 
-<<<<<<< HEAD
 pub enum SecurityContextType<'a> {
     SELinux(&'a str),
     None
@@ -268,7 +267,8 @@
 
 pub struct SecurityContext<'a> {
     pub context: SecurityContextType<'a>,
-=======
+}
+
 #[allow(dead_code)]
 #[derive(PartialEq, Copy, Clone)]
 pub enum SubdirGitRepoStatus{
@@ -291,5 +291,4 @@
             branch : None
         }
     }
->>>>>>> ad01efb8
 }