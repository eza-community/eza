//! Files, and methods and fields to access their metadata.

use std::io;
#[cfg(unix)]
use std::os::unix::fs::{FileTypeExt, MetadataExt, PermissionsExt};
#[cfg(windows)]
use std::os::windows::fs::MetadataExt;
use std::path::{Path, PathBuf};
use std::time::SystemTime;
#[cfg(unix)]
use std::time::{Duration, UNIX_EPOCH};

use log::*;

use crate::fs::dir::Dir;
use crate::fs::feature::xattr;
use crate::fs::feature::xattr::{FileAttributes, Attribute};
use crate::fs::fields as f;


/// A **File** is a wrapper around one of Rust’s `PathBuf` values, along with
/// associated data about the file.
///
/// Each file is definitely going to have its filename displayed at least
/// once, have its file extension extracted at least once, and have its metadata
/// information queried at least once, so it makes sense to do all this at the
/// start and hold on to all the information.
pub struct File<'dir> {

    /// The filename portion of this file’s path, including the extension.
    ///
    /// This is used to compare against certain filenames (such as checking if
    /// it’s “Makefile” or something) and to highlight only the filename in
    /// colour when displaying the path.
    pub name: String,

    /// The file’s name’s extension, if present, extracted from the name.
    ///
    /// This is queried many times over, so it’s worth caching it.
    pub ext: Option<String>,

    /// The path that begat this file.
    ///
    /// Even though the file’s name is extracted, the path needs to be kept
    /// around, as certain operations involve looking up the file’s absolute
    /// location (such as searching for compiled files) or using its original
    /// path (following a symlink).
    pub path: PathBuf,

    /// A cached `metadata` (`stat`) call for this file.
    ///
    /// This too is queried multiple times, and is *not* cached by the OS, as
    /// it could easily change between invocations — but exa is so short-lived
    /// it’s better to just cache it.
    pub metadata: std::fs::Metadata,

    /// A reference to the directory that contains this file, if any.
    ///
    /// Filenames that get passed in on the command-line directly will have no
    /// parent directory reference — although they technically have one on the
    /// filesystem, we’ll never need to look at it, so it’ll be `None`.
    /// However, *directories* that get passed in will produce files that
    /// contain a reference to it, which is used in certain operations (such
    /// as looking up compiled files).
    pub parent_dir: Option<&'dir Dir>,

    /// Whether this is one of the two `--all all` directories, `.` and `..`.
    ///
    /// Unlike all other entries, these are not returned as part of the
    /// directory’s children, and are in fact added specifically by exa; this
    /// means that they should be skipped when recursing.
    pub is_all_all: bool,

    /// Whether to dereference symbolic links when querying for information.
    ///
    /// For instance, when querying the size of a symbolic link, if
    /// dereferencing is enabled, the size of the target will be displayed
    /// instead.
    pub deref_links: bool,
    /// The extended attributes of this file.
    pub extended_attributes: Vec<Attribute>,
}

impl<'dir> File<'dir> {
    pub fn from_args<PD, FN>(path: PathBuf, parent_dir: PD, filename: FN, deref_links: bool) -> io::Result<File<'dir>>
    where PD: Into<Option<&'dir Dir>>,
          FN: Into<Option<String>>
    {
        let parent_dir = parent_dir.into();
        let name       = filename.into().unwrap_or_else(|| File::filename(&path));
        let ext        = File::ext(&path);

        debug!("Statting file {:?}", &path);
        let metadata   = std::fs::symlink_metadata(&path)?;
        let is_all_all = false;
        let extended_attributes = File::gather_extended_attributes(&path);

        Ok(File { name, ext, path, metadata, parent_dir, is_all_all, deref_links, extended_attributes })
    }

    pub fn new_aa_current(parent_dir: &'dir Dir) -> io::Result<File<'dir>> {
        let path       = parent_dir.path.clone();
        let ext        = File::ext(&path);

        debug!("Statting file {:?}", &path);
        let metadata   = std::fs::symlink_metadata(&path)?;
        let is_all_all = true;
        let parent_dir = Some(parent_dir);
        let extended_attributes = File::gather_extended_attributes(&path);

        Ok(File { path, parent_dir, metadata, ext, name: ".".into(), is_all_all, deref_links: false, extended_attributes })
    }

    pub fn new_aa_parent(path: PathBuf, parent_dir: &'dir Dir) -> io::Result<File<'dir>> {
        let ext        = File::ext(&path);

        debug!("Statting file {:?}", &path);
        let metadata   = std::fs::symlink_metadata(&path)?;
        let is_all_all = true;
        let parent_dir = Some(parent_dir);
        let extended_attributes = File::gather_extended_attributes(&path);

        Ok(File { path, parent_dir, metadata, ext, name: "..".into(), is_all_all, deref_links: false, extended_attributes })
    }

    /// A file’s name is derived from its string. This needs to handle directories
    /// such as `/` or `..`, which have no `file_name` component. So instead, just
    /// use the last component as the name.
    pub fn filename(path: &Path) -> String {
        if let Some(back) = path.components().next_back() {
            back.as_os_str().to_string_lossy().to_string()
        }
        else {
            // use the path as fallback
            error!("Path {:?} has no last component", path);
            path.display().to_string()
        }
    }

    /// Extract an extension from a file path, if one is present, in lowercase.
    ///
    /// The extension is the series of characters after the last dot. This
    /// deliberately counts dotfiles, so the “.git” folder has the extension “git”.
    ///
    /// ASCII lowercasing is used because these extensions are only compared
    /// against a pre-compiled list of extensions which are known to only exist
    /// within ASCII, so it’s alright.
    fn ext(path: &Path) -> Option<String> {
        let name = path.file_name().map(|f| f.to_string_lossy().to_string())?;

        name.rfind('.')
            .map(|p| name[p + 1 ..]
            .to_ascii_lowercase())
    }

    /// Read the extended attributes of a file path.
    fn gather_extended_attributes(path: &Path) -> Vec<Attribute> {
        if xattr::ENABLED {
            match path.symlink_attributes() {
                Ok(xattrs) => xattrs,
                Err(e) => {
                    error!("Error looking up extended attributes for {}: {}", path.display(), e);
                    Vec::new()
                }
            }
        } else {
            Vec::new()
        }
    }

    /// Whether this file is a directory on the filesystem.
    pub fn is_directory(&self) -> bool {
        self.metadata.is_dir()
    }

    /// Whether this file is a directory, or a symlink pointing to a directory.
    pub fn points_to_directory(&self) -> bool {
        if self.is_directory() {
            return true;
        }

        if self.is_link() {
            let target = self.link_target();
            if let FileTarget::Ok(target) = target {
                return target.points_to_directory();
            }
        }

        false
    }

    /// If this file is a directory on the filesystem, then clone its
    /// `PathBuf` for use in one of our own `Dir` values, and read a list of
    /// its contents.
    ///
    /// Returns an IO error upon failure, but this shouldn’t be used to check
    /// if a `File` is a directory or not! For that, just use `is_directory()`.
    pub fn to_dir(&self) -> io::Result<Dir> {
        Dir::read_dir(self.path.clone())
    }

    /// Whether this file is a regular file on the filesystem — that is, not a
    /// directory, a link, or anything else treated specially.
    pub fn is_file(&self) -> bool {
        self.metadata.is_file()
    }

    /// Whether this file is both a regular file *and* executable for the
    /// current user. An executable file has a different purpose from an
    /// executable directory, so they should be highlighted differently.
    #[cfg(unix)]
    pub fn is_executable_file(&self) -> bool {
        let bit = modes::USER_EXECUTE;
        self.is_file() && (self.metadata.permissions().mode() & bit) == bit
    }

    /// Whether this file is a symlink on the filesystem.
    pub fn is_link(&self) -> bool {
        self.metadata.file_type().is_symlink()
    }

    /// Whether this file is a named pipe on the filesystem.
    #[cfg(unix)]
    pub fn is_pipe(&self) -> bool {
        self.metadata.file_type().is_fifo()
    }

    /// Whether this file is a char device on the filesystem.
    #[cfg(unix)]
    pub fn is_char_device(&self) -> bool {
        self.metadata.file_type().is_char_device()
    }

    /// Whether this file is a block device on the filesystem.
    #[cfg(unix)]
    pub fn is_block_device(&self) -> bool {
        self.metadata.file_type().is_block_device()
    }

    /// Whether this file is a socket on the filesystem.
    #[cfg(unix)]
    pub fn is_socket(&self) -> bool {
        self.metadata.file_type().is_socket()
    }


    /// Re-prefixes the path pointed to by this file, if it’s a symlink, to
    /// make it an absolute path that can be accessed from whichever
    /// directory exa is being run from.
    fn reorient_target_path(&self, path: &Path) -> PathBuf {
        if path.is_absolute() {
            path.to_path_buf()
        }
        else if let Some(dir) = self.parent_dir {
            dir.join(path)
        }
        else if let Some(parent) = self.path.parent() {
            parent.join(path)
        }
        else {
            self.path.join(path)
        }
    }

    /// Again assuming this file is a symlink, follows that link and returns
    /// the result of following it.
    ///
    /// For a working symlink that the user is allowed to follow,
    /// this will be the `File` object at the other end, which can then have
    /// its name, colour, and other details read.
    ///
    /// For a broken symlink, returns where the file *would* be, if it
    /// existed. If this file cannot be read at all, returns the error that
    /// we got when we tried to read it.
    pub fn link_target(&self) -> FileTarget<'dir> {

        // We need to be careful to treat the path actually pointed to by
        // this file — which could be absolute or relative — to the path
        // we actually look up and turn into a `File` — which needs to be
        // absolute to be accessible from any directory.
        debug!("Reading link {:?}", &self.path);
        let path = match std::fs::read_link(&self.path) {
            Ok(p)   => p,
            Err(e)  => return FileTarget::Err(e),
        };

        let absolute_path = self.reorient_target_path(&path);

        // Use plain `metadata` instead of `symlink_metadata` - we *want* to
        // follow links.
        match std::fs::metadata(&absolute_path) {
            Ok(metadata) => {
                let ext  = File::ext(&path);
                let name = File::filename(&path);
                let extended_attributes = File::gather_extended_attributes(&absolute_path);
                let file = File { parent_dir: None, path, ext, metadata, name, is_all_all: false, deref_links: self.deref_links, extended_attributes };
                FileTarget::Ok(Box::new(file))
            }
            Err(e) => {
                error!("Error following link {:?}: {:#?}", &path, e);
                FileTarget::Broken(path)
            }
        }
    }

    /// Assuming this file is a symlink, follows that link and any further
    /// links recursively, returning the result from following the trail.
    ///
    /// For a working symlink that the user is allowed to follow,
    /// this will be the `File` object at the other end, which can then have
    /// its name, colour, and other details read.
    ///
    /// For a broken symlink, returns where the file *would* be, if it
    /// existed. If this file cannot be read at all, returns the error that
    /// we got when we tried to read it.
    pub fn link_target_recurse(&self) -> FileTarget<'dir> {
        let target = self.link_target();
        if let FileTarget::Ok(f) = target {
            if f.is_link() {
                return f.link_target_recurse();
            }
            return FileTarget::Ok(f);
        }
        target
    }

    /// This file’s number of hard links.
    ///
    /// It also reports whether this is both a regular file, and a file with
    /// multiple links. This is important, because a file with multiple links
    /// is uncommon, while you come across directories and other types
    /// with multiple links much more often. Thus, it should get highlighted
    /// more attentively.
    #[cfg(unix)]
    pub fn links(&self) -> f::Links {
        let count = self.metadata.nlink();

        f::Links {
            count,
            multiple: self.is_file() && count > 1,
        }
    }

    /// This file’s inode.
    #[cfg(unix)]
    pub fn inode(&self) -> f::Inode {
        f::Inode(self.metadata.ino())
    }

    /// This actual size the file takes up on disk, in bytes.
    #[cfg(unix)]
    pub fn blocksize(&self) -> f::Blocksize {
        if self.is_file() || self.is_link() {
            // Note that metadata.blocks returns the number of blocks
            // for 512 byte blocks according to the POSIX standard
            // even though the physical block size may be different.
            f::Blocksize::Some(self.metadata.blocks() * 512)
        }
        else {
            f::Blocksize::None
        }
    }

    /// The ID of the user that own this file. If dereferencing links, the links
    /// may be broken, in which case `None` will be returned.
    #[cfg(unix)]
    pub fn user(&self) -> Option<f::User> {
        if self.is_link() && self.deref_links {
            match self.link_target_recurse() {
               FileTarget::Ok(f) => return f.user(),
               _ => return None,
            }
        }
        Some(f::User(self.metadata.uid()))
    }

    /// The ID of the group that owns this file.
    #[cfg(unix)]
    pub fn group(&self) -> Option<f::Group> {
        if self.is_link() && self.deref_links {
            match self.link_target_recurse() {
               FileTarget::Ok(f) => return f.group(),
               _ => return None,
            }
        }
        Some(f::Group(self.metadata.gid()))
    }

    /// This file’s size, if it’s a regular file.
    ///
    /// For directories, no size is given. Although they do have a size on
    /// some filesystems, I’ve never looked at one of those numbers and gained
    /// any information from it. So it’s going to be hidden instead.
    ///
    /// Block and character devices return their device IDs, because they
    /// usually just have a file size of zero.
    ///
    /// Links will return the size of their target (recursively through other
    /// links) if dereferencing is enabled, otherwise the size of the link
    /// itself.
    #[cfg(unix)]
    pub fn size(&self) -> f::Size {
        if self.is_link() {
            let target = self.link_target();
            if let FileTarget::Ok(target) = target {
                return target.size();
            }
        }
        if self.is_directory() {
            f::Size::None
        }
        else if self.is_char_device() || self.is_block_device() {
            let device_ids = self.metadata.rdev().to_be_bytes();

            // In C-land, getting the major and minor device IDs is done with
            // preprocessor macros called `major` and `minor` that depend on
            // the size of `dev_t`, but we just take the second-to-last and
            // last bytes.
            f::Size::DeviceIDs(f::DeviceIDs {
                major: device_ids[6],
                minor: device_ids[7],
            })
        }
        else if self.is_link() && self.deref_links {
            match self.link_target() {
                FileTarget::Ok(f) => f.size(),
                _ => f::Size::None
            }
        } else {
            f::Size::Some(self.metadata.len())
        }
    }

<<<<<<< HEAD
    // To display icons for empty folders.
    // The naive approach, as one would think that this info may have been cached.
    // but as mentioned in the size function comment above, different filesystems
    // make it difficult to get any info about a dir by it's size, so this may be it.
=======
    /// Returns the size of the file or indicates no size if it's a directory.
    ///
    /// For Windows platforms, the size of directories is not computed and will 
    /// return `Size::None`.
    #[cfg(windows)]
    pub fn size(&self) -> f::Size {
        if self.is_directory() {
            f::Size::None
        }
        else {
            f::Size::Some(self.metadata.len())
        }
    }

    /// Determines if the directory is empty or not.
    ///
    /// For Unix platforms, this function first checks the link count to quickly 
    /// determine non-empty directories. On most UNIX filesystems the link count
    /// is two plus the number of subdirectories. If the link count is less than
    /// or equal to 2, it then checks the directory contents to determine if
    /// it's truly empty. The naive approach used here checks the contents
    /// directly, as certain filesystems make it difficult to infer emptiness
    /// based on directory size alone.
    #[cfg(unix)]
>>>>>>> c0391ab0
    pub fn is_empty_dir(&self) -> bool {
        if self.is_directory() {
            if self.metadata.nlink() > 2 {
                // Directories will have a link count of two if they do not have any subdirectories.
                // The '.' entry is a link to itself and the '..' is a link to the parent directory.
                // A subdirectory will have a link to its parent directory increasing the link count
                // above two.  This will avoid the expensive read_dir call below when a directory
                // has subdirectories.
                false
            } else {
                self.is_empty_directory()
            }
        } else {
            false
        }
    }

    /// Determines if the directory is empty or not.
    ///
    /// For Windows platforms, this function checks the directory contents directly 
    /// to determine if it's empty. Since certain filesystems on Windows make it 
    /// challenging to infer emptiness based on directory size, this approach is used.
    #[cfg(windows)]
    pub fn is_empty_dir(&self) -> bool {
        if self.is_directory() {
            self.is_empty_directory()
        } else {
            false
        }
    }

    /// Checks the contents of the directory to determine if it's empty.
    ///
    /// This function avoids counting '.' and '..' when determining if the directory is 
    /// empty. If any other entries are found, it returns `false`.
    ///
    /// The naive approach, as one would think that this info may have been cached.
    /// but as mentioned in the size function comment above, different filesystems
    /// make it difficult to get any info about a dir by it's size, so this may be it.
    fn is_empty_directory(&self) -> bool {
        match Dir::read_dir(self.path.clone()) {
            // . & .. are skipped, if the returned iterator has .next(), it's not empty
            Ok(has_files) => has_files.files(super::DotFilter::Dotfiles, None, false, false).next().is_none(),
            Err(_) => false,
        }
    }

    /// This file’s last modified timestamp, if available on this platform.
    pub fn modified_time(&self) -> Option<SystemTime> {
        if self.is_link() && self.deref_links {
            match self.link_target_recurse() {
                FileTarget::Ok(f) => f.metadata.modified().ok(),
                _ => None, 
            }
        } else {
            self.metadata.modified().ok()
        }
    }

    /// This file’s last changed timestamp, if available on this platform.
    #[cfg(unix)]
    pub fn changed_time(&self) -> Option<SystemTime> {
        if self.is_link() && self.deref_links {
            match self.link_target_recurse() {
                FileTarget::Ok(f) => return f.changed_time(),
                _ => return None,
            }
        }
        
        let (mut sec, mut nanosec) = (self.metadata.ctime(), self.metadata.ctime_nsec());

        if sec < 0 {
            if nanosec > 0 {
                sec += 1;
                nanosec -= 1_000_000_000;
            }

            let duration = Duration::new(sec.unsigned_abs(), nanosec.unsigned_abs() as u32);
            Some(UNIX_EPOCH - duration)
        }
        else {
            let duration = Duration::new(sec as u64, nanosec as u32);
            Some(UNIX_EPOCH + duration)
        }
    }

    #[cfg(windows)]
    pub fn changed_time(&self) -> Option<SystemTime> {
        self.modified_time()
    }

    /// This file’s last accessed timestamp, if available on this platform.
    pub fn accessed_time(&self) -> Option<SystemTime> {
        if self.is_link() && self.deref_links {
            match self.link_target_recurse() {
                FileTarget::Ok(f) => f.metadata.accessed().ok(),
                _ => None, 
            }
        } else {
            self.metadata.accessed().ok()
        }
    }

    /// This file’s created timestamp, if available on this platform.
    pub fn created_time(&self) -> Option<SystemTime> {
        if self.is_link() && self.deref_links {
            match self.link_target_recurse() {
                FileTarget::Ok(f) => f.metadata.created().ok(),
                _ => None, 
            }
        } else {
            self.metadata.created().ok()
        }
    }

    /// This file’s ‘type’.
    ///
    /// This is used a the leftmost character of the permissions column.
    /// The file type can usually be guessed from the colour of the file, but
    /// ls puts this character there.
    #[cfg(unix)]
    pub fn type_char(&self) -> f::Type {
        if self.is_file() {
            f::Type::File
        }
        else if self.is_directory() {
            f::Type::Directory
        }
        else if self.is_pipe() {
            f::Type::Pipe
        }
        else if self.is_link() {
            f::Type::Link
        }
        else if self.is_char_device() {
            f::Type::CharDevice
        }
        else if self.is_block_device() {
            f::Type::BlockDevice
        }
        else if self.is_socket() {
            f::Type::Socket
        }
        else {
            f::Type::Special
        }
    }

    #[cfg(windows)]
    pub fn type_char(&self) -> f::Type {
        if self.is_file() {
            f::Type::File
        }
        else if self.is_directory() {
            f::Type::Directory
        }
        else {
            f::Type::Special
        }
    }

    /// This file’s permissions, with flags for each bit.
    #[cfg(unix)]
    pub fn permissions(&self) -> Option<f::Permissions> {
        if self.is_link() && self.deref_links {
            // If the chain of links is broken, we instead fall through and
            // return the permissions of the original link, as would have been
            // done if we were not dereferencing.
            match self.link_target_recurse() {
                FileTarget::Ok(f)   => return f.permissions(),
                _                   => return None,
            }
        }
        let bits = self.metadata.mode();
        let has_bit = |bit| bits & bit == bit;

        Some(f::Permissions {
            user_read:      has_bit(modes::USER_READ),
            user_write:     has_bit(modes::USER_WRITE),
            user_execute:   has_bit(modes::USER_EXECUTE),

            group_read:     has_bit(modes::GROUP_READ),
            group_write:    has_bit(modes::GROUP_WRITE),
            group_execute:  has_bit(modes::GROUP_EXECUTE),

            other_read:     has_bit(modes::OTHER_READ),
            other_write:    has_bit(modes::OTHER_WRITE),
            other_execute:  has_bit(modes::OTHER_EXECUTE),

            sticky:         has_bit(modes::STICKY),
            setgid:         has_bit(modes::SETGID),
            setuid:         has_bit(modes::SETUID),
        })
    }

    #[cfg(windows)]
    pub fn attributes(&self) -> f::Attributes {
        let bits = self.metadata.file_attributes();
        let has_bit = |bit| bits & bit == bit;

        // https://docs.microsoft.com/en-us/windows/win32/fileio/file-attribute-constants
        f::Attributes {
            directory:      has_bit(0x10),
            archive:        has_bit(0x20),
            readonly:       has_bit(0x1),
            hidden:         has_bit(0x2),
            system:         has_bit(0x4),
            reparse_point:  has_bit(0x400),
        }
    }

    /// Whether this file’s extension is any of the strings that get passed in.
    ///
    /// This will always return `false` if the file has no extension.
    pub fn extension_is_one_of(&self, choices: &[&str]) -> bool {
        match &self.ext {
            Some(ext)  => choices.contains(&&ext[..]),
            None       => false,
        }
    }

    /// Whether this file’s name, including extension, is any of the strings
    /// that get passed in.
    pub fn name_is_one_of(&self, choices: &[&str]) -> bool {
        choices.contains(&&self.name[..])
    }

    /// This file’s security context field.
    pub fn security_context(&self) -> f::SecurityContext<'_> {
        let context = match &self.extended_attributes.iter().find(|a| a.name == "security.selinux") {
            Some(attr) => f::SecurityContextType::SELinux(&attr.value),
            None       => f::SecurityContextType::None
        };

        f::SecurityContext { context }
    }
}


impl<'a> AsRef<File<'a>> for File<'a> {
    fn as_ref(&self) -> &File<'a> {
        self
    }
}


/// The result of following a symlink.
pub enum FileTarget<'dir> {

    /// The symlink pointed at a file that exists.
    Ok(Box<File<'dir>>),

    /// The symlink pointed at a file that does not exist. Holds the path
    /// where the file would be, if it existed.
    Broken(PathBuf),

    /// There was an IO error when following the link. This can happen if the
    /// file isn’t a link to begin with, but also if, say, we don’t have
    /// permission to follow it.
    Err(io::Error),

    // Err is its own variant, instead of having the whole thing be inside an
    // `io::Result`, because being unable to follow a symlink is not a serious
    // error — we just display the error message and move on.
}

impl<'dir> FileTarget<'dir> {

    /// Whether this link doesn’t lead to a file, for whatever reason. This
    /// gets used to determine how to highlight the link in grid views.
    pub fn is_broken(&self) -> bool {
        matches!(self, Self::Broken(_) | Self::Err(_))
    }
}


/// More readable aliases for the permission bits exposed by libc.
#[allow(trivial_numeric_casts)]
#[cfg(unix)]
mod modes {

    // The `libc::mode_t` type’s actual type varies, but the value returned
    // from `metadata.permissions().mode()` is always `u32`.
    pub type Mode = u32;

    pub const USER_READ: Mode     = libc::S_IRUSR as Mode;
    pub const USER_WRITE: Mode    = libc::S_IWUSR as Mode;
    pub const USER_EXECUTE: Mode  = libc::S_IXUSR as Mode;

    pub const GROUP_READ: Mode    = libc::S_IRGRP as Mode;
    pub const GROUP_WRITE: Mode   = libc::S_IWGRP as Mode;
    pub const GROUP_EXECUTE: Mode = libc::S_IXGRP as Mode;

    pub const OTHER_READ: Mode    = libc::S_IROTH as Mode;
    pub const OTHER_WRITE: Mode   = libc::S_IWOTH as Mode;
    pub const OTHER_EXECUTE: Mode = libc::S_IXOTH as Mode;

    pub const STICKY: Mode        = libc::S_ISVTX as Mode;
    pub const SETGID: Mode        = libc::S_ISGID as Mode;
    pub const SETUID: Mode        = libc::S_ISUID as Mode;
}


#[cfg(test)]
mod ext_test {
    use super::File;
    use std::path::Path;

    #[test]
    fn extension() {
        assert_eq!(Some("dat".to_string()), File::ext(Path::new("fester.dat")))
    }

    #[test]
    fn dotfile() {
        assert_eq!(Some("vimrc".to_string()), File::ext(Path::new(".vimrc")))
    }

    #[test]
    fn no_extension() {
        assert_eq!(None, File::ext(Path::new("jarlsberg")))
    }
}


#[cfg(test)]
mod filename_test {
    use super::File;
    use std::path::Path;

    #[test]
    fn file() {
        assert_eq!("fester.dat", File::filename(Path::new("fester.dat")))
    }

    #[test]
    fn no_path() {
        assert_eq!("foo.wha", File::filename(Path::new("/var/cache/foo.wha")))
    }

    #[test]
    fn here() {
        assert_eq!(".", File::filename(Path::new(".")))
    }

    #[test]
    fn there() {
        assert_eq!("..", File::filename(Path::new("..")))
    }

    #[test]
    fn everywhere() {
        assert_eq!("..", File::filename(Path::new("./..")))
    }

    #[test]
    #[cfg(unix)]
    fn topmost() {
        assert_eq!("/", File::filename(Path::new("/")))
    }
}<|MERGE_RESOLUTION|>--- conflicted
+++ resolved
@@ -431,12 +431,6 @@
         }
     }
 
-<<<<<<< HEAD
-    // To display icons for empty folders.
-    // The naive approach, as one would think that this info may have been cached.
-    // but as mentioned in the size function comment above, different filesystems
-    // make it difficult to get any info about a dir by it's size, so this may be it.
-=======
     /// Returns the size of the file or indicates no size if it's a directory.
     ///
     /// For Windows platforms, the size of directories is not computed and will 
@@ -461,7 +455,6 @@
     /// directly, as certain filesystems make it difficult to infer emptiness
     /// based on directory size alone.
     #[cfg(unix)]
->>>>>>> c0391ab0
     pub fn is_empty_dir(&self) -> bool {
         if self.is_directory() {
             if self.metadata.nlink() > 2 {
