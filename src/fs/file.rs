--- conflicted
+++ resolved
@@ -504,16 +504,15 @@
 
     /// This file’s size, if it’s a regular file.
     ///
-    /// For directories, no size is given. Although they do have a size on
-    /// some filesystems, I’ve never looked at one of those numbers and gained
-    /// any information from it. So it’s going to be hidden instead.
+    /// For directories, the recursive size or no size is given depending on
+    /// flags. Although they do have a size on some filesystems, I’ve never
+    /// looked at one of those numbers and gained any information from it.
     ///
     /// Block and character devices return their device IDs, because they
     /// usually just have a file size of zero.
     ///
     /// Links will return the size of their target (recursively through other
-    /// links) if dereferencing is enabled, otherwise the size of the link
-    /// itself.
+    /// links) if dereferencing is enabled, otherwise None.
     #[cfg(unix)]
     pub fn size(&self) -> f::Size {
         if self.deref_links && self.is_link() {
@@ -521,13 +520,9 @@
                 FileTarget::Ok(f) => f.size(),
                 _ => f::Size::None,
             }
-<<<<<<< HEAD
-        }
-        if self.is_directory() {
+        } else if self.is_directory() {
             self.recursive_size
                 .map_or(f::Size::None, |s| f::Size::Some(s))
-=======
->>>>>>> bba97b5a
         } else if self.is_char_device() || self.is_block_device() {
             let device_id = self.metadata.rdev();
 
@@ -545,7 +540,7 @@
         } else if self.is_file() {
             f::Size::Some(self.metadata.len())
         } else {
-            // directory and symlink
+            // symlink
             f::Size::None
         }
     }
