--- conflicted
+++ resolved
@@ -69,17 +69,14 @@
     /// means that they should be skipped when recursing.
     pub is_all_all: bool,
 
-<<<<<<< HEAD
     /// Whether to dereference symbolic links when querying for information.
     ///
     /// For instance, when querying the size of a symbolic link, if
     /// dereferencing is enabled, the size of the target will be displayed
     /// instead.
     pub deref_links: bool,
-=======
     /// The extended attributes of this file.
     pub extended_attributes: Vec<Attribute>,
->>>>>>> 8df8e8f1
 }
 
 impl<'dir> File<'dir> {
@@ -96,11 +93,7 @@
         let is_all_all = false;
         let extended_attributes = File::gather_extended_attributes(&path);
 
-<<<<<<< HEAD
-        Ok(File { name, ext, path, metadata, parent_dir, is_all_all, deref_links })
-=======
-        Ok(File { name, ext, path, metadata, parent_dir, is_all_all, extended_attributes })
->>>>>>> 8df8e8f1
+        Ok(File { name, ext, path, metadata, parent_dir, is_all_all, deref_links, extended_attributes })
     }
 
     pub fn new_aa_current(parent_dir: &'dir Dir) -> io::Result<File<'dir>> {
@@ -113,11 +106,7 @@
         let parent_dir = Some(parent_dir);
         let extended_attributes = File::gather_extended_attributes(&path);
 
-<<<<<<< HEAD
-        Ok(File { path, parent_dir, metadata, ext, name: ".".into(), is_all_all, deref_links: false })
-=======
-        Ok(File { path, parent_dir, metadata, ext, name: ".".into(), is_all_all, extended_attributes })
->>>>>>> 8df8e8f1
+        Ok(File { path, parent_dir, metadata, ext, name: ".".into(), is_all_all, deref_links: false, extended_attributes })
     }
 
     pub fn new_aa_parent(path: PathBuf, parent_dir: &'dir Dir) -> io::Result<File<'dir>> {
@@ -129,11 +118,7 @@
         let parent_dir = Some(parent_dir);
         let extended_attributes = File::gather_extended_attributes(&path);
 
-<<<<<<< HEAD
-        Ok(File { path, parent_dir, metadata, ext, name: "..".into(), is_all_all, deref_links: false })
-=======
-        Ok(File { path, parent_dir, metadata, ext, name: "..".into(), is_all_all, extended_attributes })
->>>>>>> 8df8e8f1
+        Ok(File { path, parent_dir, metadata, ext, name: "..".into(), is_all_all, deref_links: false, extended_attributes })
     }
 
     /// A file’s name is derived from its string. This needs to handle directories
@@ -305,12 +290,8 @@
             Ok(metadata) => {
                 let ext  = File::ext(&path);
                 let name = File::filename(&path);
-<<<<<<< HEAD
-                let file = File { parent_dir: None, path, ext, metadata, name, is_all_all: false, deref_links: self.deref_links};
-=======
                 let extended_attributes = File::gather_extended_attributes(&absolute_path);
-                let file = File { parent_dir: None, path, ext, metadata, name, is_all_all: false, extended_attributes };
->>>>>>> 8df8e8f1
+                let file = File { parent_dir: None, path, ext, metadata, name, is_all_all: false, deref_links: self.deref_links, extended_attributes };
                 FileTarget::Ok(Box::new(file))
             }
             Err(e) => {
@@ -378,7 +359,6 @@
         }
     }
 
-<<<<<<< HEAD
     /// The ID of the user that own this file. If dereferencing links, the links
     /// may be broken, in which case `None` will be returned.
     pub fn user(&self) -> Option<f::User> {
@@ -400,18 +380,6 @@
             }
         }
         Some(f::Group(self.metadata.gid()))
-=======
-    /// The ID of the user that own this file.
-    #[cfg(unix)]
-    pub fn user(&self) -> f::User {
-        f::User(self.metadata.uid())
-    }
-
-    /// The ID of the group that owns this file.
-    #[cfg(unix)]
-    pub fn group(&self) -> f::Group {
-        f::Group(self.metadata.gid())
->>>>>>> 8df8e8f1
     }
 
     /// This file’s size, if it’s a regular file.
@@ -422,14 +390,11 @@
     ///
     /// Block and character devices return their device IDs, because they
     /// usually just have a file size of zero.
-<<<<<<< HEAD
     ///
     /// Links will return the size of their target (recursively through other
     /// links) if dereferencing is enabled, otherwise the size of the link
     /// itself.
-=======
-    #[cfg(unix)]
->>>>>>> 8df8e8f1
+    #[cfg(unix)]
     pub fn size(&self) -> f::Size {
         if self.is_link() {
             let target = self.link_target();
@@ -587,7 +552,7 @@
     }
 
     /// This file’s permissions, with flags for each bit.
-<<<<<<< HEAD
+    #[cfg(unix)]
     pub fn permissions(&self) -> Option<f::Permissions> {
         if self.is_link() && self.deref_links {
             // If the chain of links is broken, we instead fall through and
@@ -598,11 +563,6 @@
                 _                   => return None,
             }
         }
-
-=======
-    #[cfg(unix)]
-    pub fn permissions(&self) -> f::Permissions {
->>>>>>> 8df8e8f1
         let bits = self.metadata.mode();
         let has_bit = |bit| bits & bit == bit;
 
