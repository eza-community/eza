#![warn(deprecated_in_future)]
#![warn(future_incompatible)]
#![warn(nonstandard_style)]
#![warn(rust_2018_compatibility)]
#![warn(rust_2018_idioms)]
#![warn(trivial_casts, trivial_numeric_casts)]
#![warn(unused)]
#![warn(clippy::all, clippy::pedantic)]
#![allow(clippy::cast_precision_loss)]
#![allow(clippy::cast_possible_truncation)]
#![allow(clippy::cast_possible_wrap)]
#![allow(clippy::cast_sign_loss)]
#![allow(clippy::enum_glob_use)]
#![allow(clippy::map_unwrap_or)]
#![allow(clippy::match_same_arms)]
#![allow(clippy::module_name_repetitions)]
#![allow(clippy::non_ascii_literal)]
#![allow(clippy::option_if_let_else)]
#![allow(clippy::too_many_lines)]
#![allow(clippy::unused_self)]
#![allow(clippy::upper_case_acronyms)]
#![allow(clippy::wildcard_imports)]

use clap::Parser;
use std::env;
use std::ffi::{OsStr, OsString};
use std::io::{self, ErrorKind, IsTerminal, Write};
use std::path::{Component, PathBuf};
use std::process::exit;

use ansiterm::{ANSIStrings, Style};

use log::*;

use crate::fs::feature::git::GitCache;
use crate::fs::filter::GitIgnore;
use crate::fs::{Dir, File};
<<<<<<< HEAD
use crate::options::parser::Opts;
use crate::options::{vars, Options, Vars};
use crate::output::{details, escape, grid, grid_details, lines, Mode, View};
=======
use crate::options::{vars, Options, OptionsResult, Vars};
use crate::output::{details, escape, file_name, grid, grid_details, lines, Mode, View};
>>>>>>> 5ecd7f6d
use crate::theme::Theme;

mod fs;
mod info;
mod logger;
mod options;
mod output;
mod theme;

fn main() {
    #[cfg(unix)]
    unsafe {
        libc::signal(libc::SIGPIPE, libc::SIG_DFL);
    }

    logger::configure(env::var_os(vars::EZA_DEBUG).or_else(|| env::var_os(vars::EXA_DEBUG)));

    #[cfg(windows)]
    if let Err(e) = ansiterm::enable_ansi_support() {
        warn!("Failed to enable ANSI support: {}", e);
    }

<<<<<<< HEAD
    let cli = Opts::parse();
    let mut input_paths: Vec<&OsStr> = cli.paths.iter().map(OsString::as_os_str).collect();
    if input_paths.is_empty() {
        input_paths.push(OsStr::new("."));
    }
    let options = match Options::deduce(&cli, &LiveVars) {
        Ok(o) => o,
        Err(e) => {
            eprintln!("{e}");
            exit(exits::OPTIONS_ERROR);
=======
    let stdout_istty = io::stdout().is_terminal();

    let args: Vec<_> = env::args_os().skip(1).collect();
    match Options::parse(args.iter().map(std::convert::AsRef::as_ref), &LiveVars) {
        OptionsResult::Ok(options, mut input_paths) => {
            // List the current directory by default.
            // (This has to be done here, otherwise git_options won’t see it.)
            if input_paths.is_empty() {
                input_paths = vec![OsStr::new(".")];
            }

            let git = git_options(&options, &input_paths);
            let writer = io::stdout();

            let console_width = options.view.width.actual_terminal_width();
            let theme = options.theme.to_theme(stdout_istty);
            let exa = Exa {
                options,
                writer,
                input_paths,
                theme,
                console_width,
                git,
            };

            info!("matching on exa.run");
            match exa.run() {
                Ok(exit_status) => {
                    trace!("exa.run: exit Ok(exit_status)");
                    exit(exit_status);
                }

                Err(e) if e.kind() == ErrorKind::BrokenPipe => {
                    warn!("Broken pipe error: {e}");
                    exit(exits::SUCCESS);
                }

                Err(e) => {
                    eprintln!("{e}");
                    trace!("exa.run: exit RUNTIME_ERROR");
                    exit(exits::RUNTIME_ERROR);
                }
            }
>>>>>>> 5ecd7f6d
        }
    };

    let git = git_options(&options, &input_paths);
    let writer = io::stdout();

    let console_width = options.view.width.actual_terminal_width();
    let theme = options
        .theme
        .to_theme(terminal_size::terminal_size().is_some());
    let exa = Exa {
        options,
        writer,
        input_paths,
        theme,
        console_width,
        git,
    };

    match exa.run() {
        Ok(exit_status) => {
            exit(exit_status);
        }

        Err(e) if e.kind() == ErrorKind::BrokenPipe => {
            warn!("Broken pipe error: {e}");
            exit(exits::SUCCESS);
        }

        Err(e) => {
            eprintln!("{e}");
            exit(exits::RUNTIME_ERROR);
        }
    }
}

/// The main program wrapper.
pub struct Exa<'args> {
    /// List of command-line options, having been successfully parsed.
    pub options: Options,

    /// The output handle that we write to.
    pub writer: io::Stdout,

    /// List of the free command-line arguments that should correspond to file
    /// names (anything that isn’t an option).
    pub input_paths: Vec<&'args OsStr>,

    /// The theme that has been configured from the command-line options and
    /// environment variables. If colours are disabled, this is a theme with
    /// every style set to the default.
    pub theme: Theme,

    /// The detected width of the console. This is used to determine which
    /// view to use.
    pub console_width: Option<usize>,

    /// A global Git cache, if the option was passed in.
    /// This has to last the lifetime of the program, because the user might
    /// want to list several directories in the same repository.
    pub git: Option<GitCache>,
}

/// The “real” environment variables type.
/// Instead of just calling `var_os` from within the options module,
/// the method of looking up environment variables has to be passed in.
struct LiveVars;
impl Vars for LiveVars {
    fn get(&self, name: &'static str) -> Option<OsString> {
        env::var_os(name)
    }
}

/// Create a Git cache populated with the arguments that are going to be
/// listed before they’re actually listed, if the options demand it.
fn git_options(options: &Options, args: &[&OsStr]) -> Option<GitCache> {
    if options.should_scan_for_git() {
        Some(args.iter().map(PathBuf::from).collect())
    } else {
        None
    }
}

impl<'args> Exa<'args> {
    /// # Errors
    ///
    /// Will return `Err` if printing to stderr fails.
    pub fn run(mut self) -> io::Result<i32> {
        debug!("Running with options: {:#?}", self.options);

        let mut files = Vec::new();
        let mut dirs = Vec::new();
        let mut exit_status = 0;

        for file_path in &self.input_paths {
            match File::from_args(
                PathBuf::from(file_path),
                None,
                None,
                self.options.view.deref_links,
            ) {
                Err(e) => {
                    exit_status = 2;
                    writeln!(io::stderr(), "{file_path:?}: {e}")?;
                }

                Ok(f) => {
                    if f.points_to_directory() && !self.options.dir_action.treat_dirs_as_files() {
                        trace!("matching on to_dir");
                        match f.to_dir() {
                            Ok(d) => dirs.push(d),
                            Err(e) if e.kind() == ErrorKind::PermissionDenied => {
                                warn!("Permission Denied: {e}");
                                exit(exits::PERMISSION_DENIED);
                            }
                            Err(e) => writeln!(io::stderr(), "{file_path:?}: {e}")?,
                        }
                    } else {
                        files.push(f);
                    }
                }
            }
        }

        // We want to print a directory’s name before we list it, *except* in
        // the case where it’s the only directory, *except* if there are any
        // files to print as well. (It’s a double negative)

        let no_files = files.is_empty();
        let is_only_dir = dirs.len() == 1 && no_files;

        self.options.filter.filter_argument_files(&mut files);
        self.print_files(None, files)?;

        self.print_dirs(dirs, no_files, is_only_dir, exit_status)
    }

    fn print_dirs(
        &mut self,
        dir_files: Vec<Dir>,
        mut first: bool,
        is_only_dir: bool,
        exit_status: i32,
    ) -> io::Result<i32> {
        let View {
            file_style: file_name::Options { quote_style, .. },
            ..
        } = self.options.view;
        for dir in dir_files {
            // Put a gap between directories, or between the list of files and
            // the first directory.
            if first {
                first = false;
            } else {
                writeln!(&mut self.writer)?;
            }

            if !is_only_dir {
                let mut bits = Vec::new();
                escape(
                    dir.path.display().to_string(),
                    &mut bits,
                    Style::default(),
                    Style::default(),
                    quote_style,
                );
                writeln!(&mut self.writer, "{}:", ANSIStrings(&bits))?;
            }

            let mut children = Vec::new();
            let git_ignore = self.options.filter.git_ignore == GitIgnore::CheckAndIgnore;
            for file in dir.files(
                self.options.filter.dot_filter,
                self.git.as_ref(),
                git_ignore,
                self.options.view.deref_links,
            ) {
                match file {
                    Ok(file) => children.push(file),
                    Err((path, e)) => writeln!(io::stderr(), "[{}: {}]", path.display(), e)?,
                }
            }

            self.options.filter.filter_child_files(&mut children);
            self.options.filter.sort_files(&mut children);

            if let Some(recurse_opts) = self.options.dir_action.recurse_options() {
                let depth = dir
                    .path
                    .components()
                    .filter(|&c| c != Component::CurDir)
                    .count()
                    + 1;
                if !recurse_opts.tree && !recurse_opts.is_too_deep(depth) {
                    let mut child_dirs = Vec::new();
                    for child_dir in children
                        .iter()
                        .filter(|f| f.is_directory() && !f.is_all_all)
                    {
                        match child_dir.to_dir() {
                            Ok(d) => child_dirs.push(d),
                            Err(e) => {
                                writeln!(io::stderr(), "{}: {}", child_dir.path.display(), e)?;
                            }
                        }
                    }

                    self.print_files(Some(&dir), children)?;
                    match self.print_dirs(child_dirs, false, false, exit_status) {
                        Ok(_) => (),
                        Err(e) => return Err(e),
                    }
                    continue;
                }
            }

            self.print_files(Some(&dir), children)?;
        }

        Ok(exit_status)
    }

    /// Prints the list of files using whichever view is selected.
    fn print_files(&mut self, dir: Option<&Dir>, files: Vec<File<'_>>) -> io::Result<()> {
        if files.is_empty() {
            return Ok(());
        }

        let theme = &self.theme;
        let View {
            ref mode,
            ref file_style,
            ..
        } = self.options.view;

        match (mode, self.console_width) {
            (Mode::Grid(ref opts), Some(console_width)) => {
                let filter = &self.options.filter;
                let r = grid::Render {
                    files,
                    theme,
                    file_style,
                    opts,
                    console_width,
                    filter,
                };
                r.render(&mut self.writer)
            }

            (Mode::Grid(_), None) | (Mode::Lines, _) => {
                let filter = &self.options.filter;
                let r = lines::Render {
                    files,
                    theme,
                    file_style,
                    filter,
                };
                r.render(&mut self.writer)
            }

            (Mode::Details(ref opts), _) => {
                let filter = &self.options.filter;
                let recurse = self.options.dir_action.recurse_options();

                let git_ignoring = self.options.filter.git_ignore == GitIgnore::CheckAndIgnore;
                let git = self.git.as_ref();
                let r = details::Render {
                    dir,
                    files,
                    theme,
                    file_style,
                    opts,
                    recurse,
                    filter,
                    git_ignoring,
                    git,
                };
                r.render(&mut self.writer)
            }

            (Mode::GridDetails(ref opts), Some(console_width)) => {
                let grid = &opts.grid;
                let details = &opts.details;
                let row_threshold = opts.row_threshold;

                let filter = &self.options.filter;
                let git_ignoring = self.options.filter.git_ignore == GitIgnore::CheckAndIgnore;
                let git = self.git.as_ref();

                let r = grid_details::Render {
                    dir,
                    files,
                    theme,
                    file_style,
                    grid,
                    details,
                    filter,
                    row_threshold,
                    git_ignoring,
                    git,
                    console_width,
                };
                r.render(&mut self.writer)
            }

            (Mode::GridDetails(ref opts), None) => {
                let opts = &opts.to_details_options();
                let filter = &self.options.filter;
                let recurse = self.options.dir_action.recurse_options();
                let git_ignoring = self.options.filter.git_ignore == GitIgnore::CheckAndIgnore;

                let git = self.git.as_ref();
                let r = details::Render {
                    dir,
                    files,
                    theme,
                    file_style,
                    opts,
                    recurse,
                    filter,
                    git_ignoring,
                    git,
                };
                r.render(&mut self.writer)
            }
        }
    }
}

mod exits {

    /// Exit code for when exa runs OK.
    pub const SUCCESS: i32 = 0;

    /// Exit code for when there was at least one I/O error during execution.
    pub const RUNTIME_ERROR: i32 = 1;

    /// Exit code for when the command-line options are invalid.
    pub const OPTIONS_ERROR: i32 = 3;

    /// Exit code for missing file permissions
    pub const PERMISSION_DENIED: i32 = 13;
}<|MERGE_RESOLUTION|>--- conflicted
+++ resolved
@@ -35,14 +35,9 @@
 use crate::fs::feature::git::GitCache;
 use crate::fs::filter::GitIgnore;
 use crate::fs::{Dir, File};
-<<<<<<< HEAD
 use crate::options::parser::Opts;
 use crate::options::{vars, Options, Vars};
 use crate::output::{details, escape, grid, grid_details, lines, Mode, View};
-=======
-use crate::options::{vars, Options, OptionsResult, Vars};
-use crate::output::{details, escape, file_name, grid, grid_details, lines, Mode, View};
->>>>>>> 5ecd7f6d
 use crate::theme::Theme;
 
 mod fs;
@@ -64,8 +59,8 @@
     if let Err(e) = ansiterm::enable_ansi_support() {
         warn!("Failed to enable ANSI support: {}", e);
     }
-
-<<<<<<< HEAD
+    let stdout_istty = io::stdout().is_terminal();
+
     let cli = Opts::parse();
     let mut input_paths: Vec<&OsStr> = cli.paths.iter().map(OsString::as_os_str).collect();
     if input_paths.is_empty() {
@@ -76,51 +71,6 @@
         Err(e) => {
             eprintln!("{e}");
             exit(exits::OPTIONS_ERROR);
-=======
-    let stdout_istty = io::stdout().is_terminal();
-
-    let args: Vec<_> = env::args_os().skip(1).collect();
-    match Options::parse(args.iter().map(std::convert::AsRef::as_ref), &LiveVars) {
-        OptionsResult::Ok(options, mut input_paths) => {
-            // List the current directory by default.
-            // (This has to be done here, otherwise git_options won’t see it.)
-            if input_paths.is_empty() {
-                input_paths = vec![OsStr::new(".")];
-            }
-
-            let git = git_options(&options, &input_paths);
-            let writer = io::stdout();
-
-            let console_width = options.view.width.actual_terminal_width();
-            let theme = options.theme.to_theme(stdout_istty);
-            let exa = Exa {
-                options,
-                writer,
-                input_paths,
-                theme,
-                console_width,
-                git,
-            };
-
-            info!("matching on exa.run");
-            match exa.run() {
-                Ok(exit_status) => {
-                    trace!("exa.run: exit Ok(exit_status)");
-                    exit(exit_status);
-                }
-
-                Err(e) if e.kind() == ErrorKind::BrokenPipe => {
-                    warn!("Broken pipe error: {e}");
-                    exit(exits::SUCCESS);
-                }
-
-                Err(e) => {
-                    eprintln!("{e}");
-                    trace!("exa.run: exit RUNTIME_ERROR");
-                    exit(exits::RUNTIME_ERROR);
-                }
-            }
->>>>>>> 5ecd7f6d
         }
     };
 
@@ -128,9 +78,7 @@
     let writer = io::stdout();
 
     let console_width = options.view.width.actual_terminal_width();
-    let theme = options
-        .theme
-        .to_theme(terminal_size::terminal_size().is_some());
+    let theme = options.theme.to_theme(stdout_istty);
     let exa = Exa {
         options,
         writer,
