#![warn(deprecated_in_future)]
#![warn(future_incompatible)]
#![warn(nonstandard_style)]
#![warn(rust_2018_compatibility)]
#![warn(rust_2018_idioms)]
#![warn(trivial_casts, trivial_numeric_casts)]
#![warn(unused)]
#![warn(clippy::all, clippy::pedantic)]
#![allow(clippy::cast_precision_loss)]
#![allow(clippy::cast_possible_truncation)]
#![allow(clippy::cast_possible_wrap)]
#![allow(clippy::cast_sign_loss)]
#![allow(clippy::enum_glob_use)]
#![allow(clippy::map_unwrap_or)]
#![allow(clippy::match_same_arms)]
#![allow(clippy::module_name_repetitions)]
#![allow(clippy::non_ascii_literal)]
#![allow(clippy::option_if_let_else)]
#![allow(clippy::too_many_lines)]
#![allow(clippy::unused_self)]
#![allow(clippy::upper_case_acronyms)]
#![allow(clippy::wildcard_imports)]

use std::env;
use std::ffi::{OsStr, OsString};
use std::io::{self, ErrorKind, Write};
use std::path::{Component, PathBuf};
use clap::Parser;
use std::process::exit;

use ansiterm::{ANSIStrings, Style};

use log::*;

use crate::fs::feature::git::GitCache;
use crate::fs::filter::GitIgnore;
<<<<<<< HEAD
use crate::options::{Options, Vars, vars};
use crate::output::{escape, lines, grid, grid_details, details, View, Mode};
=======
use crate::fs::{Dir, File};
use crate::options::{vars, Options, OptionsResult, Vars};
use crate::output::{details, escape, grid, grid_details, lines, Mode, View};
>>>>>>> 7f70c2a7
use crate::theme::Theme;
use crate::options::parser::Opts;

mod fs;
mod info;
mod logger;
mod options;
mod output;
mod theme;

fn main() {
    #[cfg(unix)]
    unsafe {
        libc::signal(libc::SIGPIPE, libc::SIG_DFL);
    }

    logger::configure(env::var_os(vars::EZA_DEBUG).or_else(|| env::var_os(vars::EXA_DEBUG)));

    #[cfg(windows)]
    if let Err(e) = ansiterm::enable_ansi_support() {
        warn!("Failed to enable ANSI support: {}", e);
    }

<<<<<<< HEAD
    let cli = Opts::parse();
    let mut input_paths: Vec<&OsStr> = cli.paths.iter().map(OsString::as_os_str).collect();
    if input_paths.is_empty() {
       input_paths.push(OsStr::new(".")); 
    }
    let options = match Options::deduce(&cli, &LiveVars) {
        Ok(o) => {o},
        Err(e) => {
            eprintln!("{e}");
            exit(exits::OPTIONS_ERROR);
        }
    };
=======
    let args: Vec<_> = env::args_os().skip(1).collect();
    match Options::parse(args.iter().map(std::convert::AsRef::as_ref), &LiveVars) {
        OptionsResult::Ok(options, mut input_paths) => {
            // List the current directory by default.
            // (This has to be done here, otherwise git_options won’t see it.)
            if input_paths.is_empty() {
                input_paths = vec![OsStr::new(".")];
            }

            let git = git_options(&options, &input_paths);
            let writer = io::stdout();

            let console_width = options.view.width.actual_terminal_width();
            let theme = options
                .theme
                .to_theme(terminal_size::terminal_size().is_some());
            let exa = Exa {
                options,
                writer,
                input_paths,
                theme,
                console_width,
                git,
            };
>>>>>>> 7f70c2a7

    let git = git_options(&options, &input_paths);
    let writer = io::stdout();

    let console_width = options.view.width.actual_terminal_width();
    let theme = options.theme.to_theme(terminal_size::terminal_size().is_some());
    let exa = Exa { options, writer, input_paths, theme, console_width, git };

    match exa.run() {
        Ok(exit_status) => {
            exit(exit_status);
        }

        Err(e) if e.kind() == ErrorKind::BrokenPipe => {
            warn!("Broken pipe error: {e}");
            exit(exits::SUCCESS);
        }

        Err(e) => {
            eprintln!("{e}");
            exit(exits::RUNTIME_ERROR);
        }
    }
}

/// The main program wrapper.
pub struct Exa<'args> {
    /// List of command-line options, having been successfully parsed.
    pub options: Options,

    /// The output handle that we write to.
    pub writer: io::Stdout,

    /// List of the free command-line arguments that should correspond to file
    /// names (anything that isn’t an option).
    pub input_paths: Vec<&'args OsStr>,

    /// The theme that has been configured from the command-line options and
    /// environment variables. If colours are disabled, this is a theme with
    /// every style set to the default.
    pub theme: Theme,

    /// The detected width of the console. This is used to determine which
    /// view to use.
    pub console_width: Option<usize>,

    /// A global Git cache, if the option was passed in.
    /// This has to last the lifetime of the program, because the user might
    /// want to list several directories in the same repository.
    pub git: Option<GitCache>,
}

/// The “real” environment variables type.
/// Instead of just calling `var_os` from within the options module,
/// the method of looking up environment variables has to be passed in.
struct LiveVars;
impl Vars for LiveVars {
    fn get(&self, name: &'static str) -> Option<OsString> {
        env::var_os(name)
    }
}

/// Create a Git cache populated with the arguments that are going to be
/// listed before they’re actually listed, if the options demand it.
fn git_options(options: &Options, args: &[&OsStr]) -> Option<GitCache> {
    if options.should_scan_for_git() {
        Some(args.iter().map(PathBuf::from).collect())
    } else {
        None
    }
}

impl<'args> Exa<'args> {
    /// # Errors
    ///
    /// Will return `Err` if printing to stderr fails.
    pub fn run(mut self) -> io::Result<i32> {
        debug!("Running with options: {:#?}", self.options);

        let mut files = Vec::new();
        let mut dirs = Vec::new();
        let mut exit_status = 0;

        for file_path in &self.input_paths {
            match File::from_args(
                PathBuf::from(file_path),
                None,
                None,
                self.options.view.deref_links,
            ) {
                Err(e) => {
                    exit_status = 2;
                    writeln!(io::stderr(), "{file_path:?}: {e}")?;
                }

                Ok(f) => {
                    if f.points_to_directory() && !self.options.dir_action.treat_dirs_as_files() {
                        trace!("matching on to_dir");
                        match f.to_dir() {
                            Ok(d) => dirs.push(d),
                            Err(e) if e.kind() == ErrorKind::PermissionDenied => {
                                warn!("Permission Denied: {e}");
                                exit(exits::PERMISSION_DENIED);
                            }
                            Err(e) => writeln!(io::stderr(), "{file_path:?}: {e}")?,
                        }
                    } else {
                        files.push(f);
                    }
                }
            }
        }

        // We want to print a directory’s name before we list it, *except* in
        // the case where it’s the only directory, *except* if there are any
        // files to print as well. (It’s a double negative)

        let no_files = files.is_empty();
        let is_only_dir = dirs.len() == 1 && no_files;

        self.options.filter.filter_argument_files(&mut files);
        self.print_files(None, files)?;

        self.print_dirs(dirs, no_files, is_only_dir, exit_status)
    }

    fn print_dirs(
        &mut self,
        dir_files: Vec<Dir>,
        mut first: bool,
        is_only_dir: bool,
        exit_status: i32,
    ) -> io::Result<i32> {
        for dir in dir_files {
            // Put a gap between directories, or between the list of files and
            // the first directory.
            if first {
                first = false;
            } else {
                writeln!(&mut self.writer)?;
            }

            if !is_only_dir {
                let mut bits = Vec::new();
                escape(
                    dir.path.display().to_string(),
                    &mut bits,
                    Style::default(),
                    Style::default(),
                );
                writeln!(&mut self.writer, "{}:", ANSIStrings(&bits))?;
            }

            let mut children = Vec::new();
            let git_ignore = self.options.filter.git_ignore == GitIgnore::CheckAndIgnore;
            for file in dir.files(
                self.options.filter.dot_filter,
                self.git.as_ref(),
                git_ignore,
                self.options.view.deref_links,
            ) {
                match file {
                    Ok(file) => children.push(file),
                    Err((path, e)) => writeln!(io::stderr(), "[{}: {}]", path.display(), e)?,
                }
            }

            self.options.filter.filter_child_files(&mut children);
            self.options.filter.sort_files(&mut children);

            if let Some(recurse_opts) = self.options.dir_action.recurse_options() {
                let depth = dir
                    .path
                    .components()
                    .filter(|&c| c != Component::CurDir)
                    .count()
                    + 1;
                if !recurse_opts.tree && !recurse_opts.is_too_deep(depth) {
                    let mut child_dirs = Vec::new();
                    for child_dir in children
                        .iter()
                        .filter(|f| f.is_directory() && !f.is_all_all)
                    {
                        match child_dir.to_dir() {
                            Ok(d) => child_dirs.push(d),
                            Err(e) => {
                                writeln!(io::stderr(), "{}: {}", child_dir.path.display(), e)?;
                            }
                        }
                    }

                    self.print_files(Some(&dir), children)?;
                    match self.print_dirs(child_dirs, false, false, exit_status) {
                        Ok(_) => (),
                        Err(e) => return Err(e),
                    }
                    continue;
                }
            }

            self.print_files(Some(&dir), children)?;
        }

        Ok(exit_status)
    }

    /// Prints the list of files using whichever view is selected.
    fn print_files(&mut self, dir: Option<&Dir>, files: Vec<File<'_>>) -> io::Result<()> {
        if files.is_empty() {
            return Ok(());
        }

        let theme = &self.theme;
        let View {
            ref mode,
            ref file_style,
            ..
        } = self.options.view;

        match (mode, self.console_width) {
            (Mode::Grid(ref opts), Some(console_width)) => {
                let filter = &self.options.filter;
                let r = grid::Render {
                    files,
                    theme,
                    file_style,
                    opts,
                    console_width,
                    filter,
                };
                r.render(&mut self.writer)
            }

            (Mode::Grid(_), None) | (Mode::Lines, _) => {
                let filter = &self.options.filter;
                let r = lines::Render {
                    files,
                    theme,
                    file_style,
                    filter,
                };
                r.render(&mut self.writer)
            }

            (Mode::Details(ref opts), _) => {
                let filter = &self.options.filter;
                let recurse = self.options.dir_action.recurse_options();

                let git_ignoring = self.options.filter.git_ignore == GitIgnore::CheckAndIgnore;
                let git = self.git.as_ref();
                let r = details::Render {
                    dir,
                    files,
                    theme,
                    file_style,
                    opts,
                    recurse,
                    filter,
                    git_ignoring,
                    git,
                };
                r.render(&mut self.writer)
            }

            (Mode::GridDetails(ref opts), Some(console_width)) => {
                let grid = &opts.grid;
                let details = &opts.details;
                let row_threshold = opts.row_threshold;

                let filter = &self.options.filter;
                let git_ignoring = self.options.filter.git_ignore == GitIgnore::CheckAndIgnore;
                let git = self.git.as_ref();

                let r = grid_details::Render {
                    dir,
                    files,
                    theme,
                    file_style,
                    grid,
                    details,
                    filter,
                    row_threshold,
                    git_ignoring,
                    git,
                    console_width,
                };
                r.render(&mut self.writer)
            }

            (Mode::GridDetails(ref opts), None) => {
                let opts = &opts.to_details_options();
                let filter = &self.options.filter;
                let recurse = self.options.dir_action.recurse_options();
                let git_ignoring = self.options.filter.git_ignore == GitIgnore::CheckAndIgnore;

                let git = self.git.as_ref();
                let r = details::Render {
                    dir,
                    files,
                    theme,
                    file_style,
                    opts,
                    recurse,
                    filter,
                    git_ignoring,
                    git,
                };
                r.render(&mut self.writer)
            }
        }
    }
}

mod exits {

    /// Exit code for when exa runs OK.
    pub const SUCCESS: i32 = 0;

    /// Exit code for when there was at least one I/O error during execution.
    pub const RUNTIME_ERROR: i32 = 1;

    /// Exit code for when the command-line options are invalid.
    pub const OPTIONS_ERROR: i32 = 3;

    /// Exit code for missing file permissions
    pub const PERMISSION_DENIED: i32 = 13;
}<|MERGE_RESOLUTION|>--- conflicted
+++ resolved
@@ -34,14 +34,8 @@
 
 use crate::fs::feature::git::GitCache;
 use crate::fs::filter::GitIgnore;
-<<<<<<< HEAD
 use crate::options::{Options, Vars, vars};
 use crate::output::{escape, lines, grid, grid_details, details, View, Mode};
-=======
-use crate::fs::{Dir, File};
-use crate::options::{vars, Options, OptionsResult, Vars};
-use crate::output::{details, escape, grid, grid_details, lines, Mode, View};
->>>>>>> 7f70c2a7
 use crate::theme::Theme;
 use crate::options::parser::Opts;
 
@@ -65,7 +59,6 @@
         warn!("Failed to enable ANSI support: {}", e);
     }
 
-<<<<<<< HEAD
     let cli = Opts::parse();
     let mut input_paths: Vec<&OsStr> = cli.paths.iter().map(OsString::as_os_str).collect();
     if input_paths.is_empty() {
@@ -78,32 +71,6 @@
             exit(exits::OPTIONS_ERROR);
         }
     };
-=======
-    let args: Vec<_> = env::args_os().skip(1).collect();
-    match Options::parse(args.iter().map(std::convert::AsRef::as_ref), &LiveVars) {
-        OptionsResult::Ok(options, mut input_paths) => {
-            // List the current directory by default.
-            // (This has to be done here, otherwise git_options won’t see it.)
-            if input_paths.is_empty() {
-                input_paths = vec![OsStr::new(".")];
-            }
-
-            let git = git_options(&options, &input_paths);
-            let writer = io::stdout();
-
-            let console_width = options.view.width.actual_terminal_width();
-            let theme = options
-                .theme
-                .to_theme(terminal_size::terminal_size().is_some());
-            let exa = Exa {
-                options,
-                writer,
-                input_paths,
-                theme,
-                console_width,
-                git,
-            };
->>>>>>> 7f70c2a7
 
     let git = git_options(&options, &input_paths);
     let writer = io::stdout();
