use ansiterm::Style;
use uzers::{Groups, Users};

use crate::fs::fields as f;
use crate::fs::fields::User;
use crate::output::cell::TextCell;
use crate::output::table::{GroupFormat, UserFormat};

pub trait Render {
    fn render<C: Colours, U: Users + Groups>(
        self,
        colours: &C,
        users: &U,
        user_format: UserFormat,
        group_format: GroupFormat,
        file_user: Option<User>,
    ) -> TextCell;
}

impl Render for Option<f::Group> {
    fn render<C: Colours, U: Users + Groups>(
        self,
        colours: &C,
        users: &U,
        user_format: UserFormat,
        group_format: GroupFormat,
        file_user: Option<User>,
    ) -> TextCell {
        use uzers::os::unix::GroupExt;

        let mut style = colours.not_yours();

        let group = match self {
            Some(g) => match users.get_group_by_gid(g.0) {
                Some(g) => (*g).clone(),
                None => return TextCell::paint(style, g.0.to_string()),
            },
            None => return TextCell::blank(colours.no_group()),
        };

        let current_uid = users.get_current_uid();
        if let Some(current_user) = users.get_user_by_uid(current_uid) {
            if current_user.primary_group_id() == group.gid()
                || group.members().iter().any(|u| u == current_user.name())
            {
                style = colours.yours();
            }
        }

        if group.gid() == 0 && style != colours.yours() {
            style = colours.root_group();
        }

        let mut group_name = match user_format {
            UserFormat::Name => group.name().to_string_lossy().into(),
            UserFormat::Numeric => group.gid().to_string(),
        };

        if let GroupFormat::Smart = group_format {
            if let Some(file_uid) = file_user {
                if let Some(file_user) = users.get_user_by_uid(file_uid.0) {
                    if file_user.name().to_string_lossy() == group.name().to_string_lossy() {
                        group_name = ":".to_string();
                    }
                }
            }
        }

        TextCell::paint(style, group_name)
    }
}

pub trait Colours {
    fn yours(&self) -> Style;
    fn not_yours(&self) -> Style;
    fn no_group(&self) -> Style;
    fn root_group(&self) -> Style;
}

#[cfg(test)]
#[allow(unused_results)]
pub mod test {
    use super::{Colours, Render};
    use crate::fs::fields as f;
    use crate::output::cell::TextCell;
    use crate::output::table::{GroupFormat, UserFormat};

    use ansiterm::Colour::*;
    use ansiterm::Style;
    use uzers::mock::MockUsers;
    use uzers::os::unix::GroupExt;
    use uzers::{Group, User};

    struct TestColours;

    #[rustfmt::skip]
    impl Colours for TestColours {
        fn yours(&self)     -> Style { Fixed(80).normal() }
        fn not_yours(&self) -> Style { Fixed(81).normal() }
        fn no_group(&self)   -> Style { Black.italic() }
        fn root_group(&self) -> Style { Fixed(82).normal() }
    }

    #[test]
    fn named() {
        let mut users = MockUsers::with_current_uid(1000);
        users.add_group(Group::new(100, "folk"));

        let group = Some(f::Group(100));
        let file_user = Some(f::User(1000));
        let expected = TextCell::paint_str(TestColours.not_yours(), "folk");
        assert_eq!(
            expected,
            group.render(
                &TestColours,
                &users,
                UserFormat::Name,
                GroupFormat::Regular,
                file_user
            )
        );

        let expected = TextCell::paint_str(TestColours.not_yours(), "100");
        assert_eq!(
            expected,
            group.render(
                &TestColours,
                &users,
                UserFormat::Numeric,
                GroupFormat::Regular,
                file_user
            )
        );
    }

    #[test]
    fn unnamed() {
        let users = MockUsers::with_current_uid(1000);

        let group = Some(f::Group(100));
        let file_user = Some(f::User(1000));
        let expected = TextCell::paint_str(TestColours.not_yours(), "100");
        assert_eq!(
            expected,
            group.render(
                &TestColours,
                &users,
                UserFormat::Name,
                GroupFormat::Regular,
                file_user
            )
        );
        assert_eq!(
            expected,
            group.render(
                &TestColours,
                &users,
                UserFormat::Numeric,
                GroupFormat::Regular,
                file_user
            )
        );
    }

    #[test]
    fn primary() {
        let mut users = MockUsers::with_current_uid(2);
        users.add_user(User::new(2, "eve", 100));
        users.add_group(Group::new(100, "folk"));

        let group = Some(f::Group(100));
        let file_user = Some(f::User(2));
        let expected = TextCell::paint_str(TestColours.yours(), "folk");
        assert_eq!(
            expected,
<<<<<<< HEAD
            group.render(&TestColours, &users, UserFormat::Name, GroupFormat::Regular)
        );
=======
            group.render(
                &TestColours,
                &users,
                UserFormat::Name,
                GroupFormat::Regular,
                file_user
            )
        )
>>>>>>> 16474894
    }

    #[test]
    fn secondary() {
        let mut users = MockUsers::with_current_uid(2);
        users.add_user(User::new(2, "eve", 666));

        let test_group = Group::new(100, "folk").add_member("eve");
        users.add_group(test_group);

        let group = Some(f::Group(100));
        let file_user = Some(f::User(2));
        let expected = TextCell::paint_str(TestColours.yours(), "folk");
        assert_eq!(
            expected,
<<<<<<< HEAD
            group.render(&TestColours, &users, UserFormat::Name, GroupFormat::Regular)
        );
=======
            group.render(
                &TestColours,
                &users,
                UserFormat::Name,
                GroupFormat::Regular,
                file_user
            )
        )
>>>>>>> 16474894
    }

    #[test]
    fn overflow() {
        let group = Some(f::Group(2_147_483_648));
        let file_user = Some(f::User(1000));
        let expected = TextCell::paint_str(TestColours.not_yours(), "2147483648");
        assert_eq!(
            expected,
            group.render(
                &TestColours,
                &MockUsers::with_current_uid(0),
                UserFormat::Numeric,
                GroupFormat::Regular,
                file_user
            )
        );
    }

    #[test]
    fn smart() {
        let mut users = MockUsers::with_current_uid(1000);
        users.add_user(User::new(1000, "user", 100));
        users.add_user(User::new(1001, "http", 101));
        users.add_group(Group::new(100, "user"));
        users.add_group(Group::new(101, "http"));

        let user_group = Some(f::Group(100));
        let user_file = Some(f::User(1000));
        let expected = TextCell::paint_str(TestColours.yours(), ":");
        assert_eq!(
            expected,
            user_group.render(
                &TestColours,
                &users,
                UserFormat::Name,
                GroupFormat::Smart,
                user_file
            )
        );

        let expected = TextCell::paint_str(TestColours.yours(), ":");
        assert_eq!(
            expected,
            user_group.render(
                &TestColours,
                &users,
                UserFormat::Numeric,
                GroupFormat::Smart,
                user_file
            )
        );

        let http_group = Some(f::Group(101));
        let expected = TextCell::paint_str(TestColours.not_yours(), "http");
        assert_eq!(
            expected,
            http_group.render(
                &TestColours,
                &users,
                UserFormat::Name,
                GroupFormat::Smart,
                user_file
            )
        );

        let http_file = Some(f::User(1001));
        let expected = TextCell::paint_str(TestColours.not_yours(), ":");
        assert_eq!(
            expected,
            http_group.render(
                &TestColours,
                &users,
                UserFormat::Name,
                GroupFormat::Smart,
                http_file
            )
        );
    }
}<|MERGE_RESOLUTION|>--- conflicted
+++ resolved
@@ -173,19 +173,14 @@
         let expected = TextCell::paint_str(TestColours.yours(), "folk");
         assert_eq!(
             expected,
-<<<<<<< HEAD
-            group.render(&TestColours, &users, UserFormat::Name, GroupFormat::Regular)
-        );
-=======
-            group.render(
-                &TestColours,
-                &users,
-                UserFormat::Name,
-                GroupFormat::Regular,
-                file_user
-            )
-        )
->>>>>>> 16474894
+            group.render(
+                &TestColours,
+                &users,
+                UserFormat::Name,
+                GroupFormat::Regular,
+                file_user
+            )
+        );
     }
 
     #[test]
@@ -201,19 +196,14 @@
         let expected = TextCell::paint_str(TestColours.yours(), "folk");
         assert_eq!(
             expected,
-<<<<<<< HEAD
-            group.render(&TestColours, &users, UserFormat::Name, GroupFormat::Regular)
-        );
-=======
-            group.render(
-                &TestColours,
-                &users,
-                UserFormat::Name,
-                GroupFormat::Regular,
-                file_user
-            )
-        )
->>>>>>> 16474894
+            group.render(
+                &TestColours,
+                &users,
+                UserFormat::Name,
+                GroupFormat::Regular,
+                file_user
+            )
+        );
     }
 
     #[test]
