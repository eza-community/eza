mod blocks;
pub use self::blocks::Colours as BlocksColours;

mod filetype;
pub use self::filetype::Colours as FiletypeColours;

mod git;
pub use self::git::Colours as GitColours;

#[cfg(unix)]
mod groups;
<<<<<<< HEAD
pub use self::groups::{Colours as GroupColours, Render as GroupRender};
=======
#[cfg(unix)]
pub use self::groups::Colours as GroupColours;
>>>>>>> 8df8e8f1

mod inode;
// inode uses just one colour

mod links;
pub use self::links::Colours as LinksColours;

mod permissions;
pub use self::permissions::{Colours as PermissionsColours, PermissionsPlusRender};

mod size;
pub use self::size::Colours as SizeColours;

mod times;
pub use self::times::Render as TimeRender;
// times does too

#[cfg(unix)]
mod users;
#[cfg(unix)]
pub use self::users::Colours as UserColours;
pub use self::users::Render as UserRender;

mod octal;
<<<<<<< HEAD
pub use self::octal::Render as OctalPermissionsRender;
// octal uses just one colour
=======
// octal uses just one colour

mod securityctx;
pub use self::securityctx::Colours as SecurityCtxColours;
>>>>>>> 8df8e8f1
<|MERGE_RESOLUTION|>--- conflicted
+++ resolved
@@ -9,12 +9,8 @@
 
 #[cfg(unix)]
 mod groups;
-<<<<<<< HEAD
+#[cfg(unix)]
 pub use self::groups::{Colours as GroupColours, Render as GroupRender};
-=======
-#[cfg(unix)]
-pub use self::groups::Colours as GroupColours;
->>>>>>> 8df8e8f1
 
 mod inode;
 // inode uses just one colour
@@ -39,12 +35,8 @@
 pub use self::users::Render as UserRender;
 
 mod octal;
-<<<<<<< HEAD
 pub use self::octal::Render as OctalPermissionsRender;
-// octal uses just one colour
-=======
 // octal uses just one colour
 
 mod securityctx;
-pub use self::securityctx::Colours as SecurityCtxColours;
->>>>>>> 8df8e8f1
+pub use self::securityctx::Colours as SecurityCtxColours;